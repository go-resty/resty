// Copyright (c) 2015-2017 Jeevanandam M (jeeva@myjeeva.com), All rights reserved.
// resty source code and usage is governed by a MIT style
// license that can be found in the LICENSE file.

package resty

import (
	"bytes"
	"crypto/tls"
	"encoding/base64"
	"encoding/json"
	"encoding/xml"
	"fmt"
	"io"
	"io/ioutil"
	"net/http"
	"net/http/httptest"
	"net/url"
	"os"
	"path/filepath"
	"reflect"
	"strconv"
	"strings"
	"sync/atomic"
	"testing"
	"time"
)

type AuthSuccess struct {
	ID, Message string
}

type AuthError struct {
	ID, Message string
}

func TestGet(t *testing.T) {
	ts := createGetServer(t)
	defer ts.Close()

	resp, err := R().
		SetQueryParam("request_no", strconv.FormatInt(time.Now().Unix(), 10)).
		Get(ts.URL + "/")

	assertError(t, err)
	assertEqual(t, http.StatusOK, resp.StatusCode())
	assertEqual(t, "200 OK", resp.Status())
	assertEqual(t, true, resp.Body() != nil)
	assertEqual(t, "TestGet: text response", resp.String())

	logResponse(t, resp)
}

func TestGetCustomUserAgent(t *testing.T) {
	ts := createGetServer(t)
	defer ts.Close()

	resp, err := dcr().
		SetHeader(hdrUserAgentKey, "Test Custom User agent").
		SetQueryParam("request_no", strconv.FormatInt(time.Now().Unix(), 10)).
		Get(ts.URL + "/")

	assertError(t, err)
	assertEqual(t, http.StatusOK, resp.StatusCode())
	assertEqual(t, "200 OK", resp.Status())
	assertEqual(t, "TestGet: text response", resp.String())

	logResponse(t, resp)
}

func TestGetClientParamRequestParam(t *testing.T) {
	ts := createGetServer(t)
	defer ts.Close()

	c := dc()
	c.SetQueryParam("client_param", "true").
		SetQueryParams(map[string]string{"req_1": "jeeva", "req_3": "jeeva3"}).
		SetDebug(true).
		SetLogger(ioutil.Discard)

	resp, err := c.R().
		SetQueryParams(map[string]string{"req_1": "req 1 value", "req_2": "req 2 value"}).
		SetQueryParam("request_no", strconv.FormatInt(time.Now().Unix(), 10)).
		SetHeader(hdrUserAgentKey, "Test Custom User agent").
		Get(ts.URL + "/")

	assertError(t, err)
	assertEqual(t, http.StatusOK, resp.StatusCode())
	assertEqual(t, "200 OK", resp.Status())
	assertEqual(t, "TestGet: text response", resp.String())

	logResponse(t, resp)
}

func TestGetRelativePath(t *testing.T) {
	ts := createGetServer(t)
	defer ts.Close()

	c := dc()
	c.SetHostURL(ts.URL)

	resp, err := c.R().Get("mypage2")

	assertError(t, err)
	assertEqual(t, http.StatusOK, resp.StatusCode())
	assertEqual(t, "TestGet: text response from mypage2", resp.String())

	logResponse(t, resp)
}

func TestGet400Error(t *testing.T) {
	ts := createGetServer(t)
	defer ts.Close()

	resp, err := dcr().Get(ts.URL + "/mypage")

	assertError(t, err)
	assertEqual(t, http.StatusBadRequest, resp.StatusCode())
	assertEqual(t, "", resp.String())

	logResponse(t, resp)
}

func TestPostJSONStringSuccess(t *testing.T) {
	ts := createPostServer(t)
	defer ts.Close()

	c := dc()
	c.SetHeader(hdrContentTypeKey, jsonContentType).
		SetHeaders(map[string]string{hdrUserAgentKey: "Mozilla/5.0 (Macintosh; Intel Mac OS X 10_10_5) go-resty v0.1", hdrAcceptKey: jsonContentType})

	resp, err := c.R().
		SetBody(`{"username":"testuser", "password":"testpass"}`).
		Post(ts.URL + "/login")

	assertError(t, err)
	assertEqual(t, http.StatusOK, resp.StatusCode())

	logResponse(t, resp)

	// PostJSONStringError
	resp, err = c.R().
		SetBody(`{"username":"testuser" "password":"testpass"}`).
		Post(ts.URL + "/login")

	assertError(t, err)
	assertEqual(t, http.StatusBadRequest, resp.StatusCode())

	logResponse(t, resp)
}

func TestPostJSONBytesSuccess(t *testing.T) {
	ts := createPostServer(t)
	defer ts.Close()

	c := dc()
	c.SetHeader(hdrContentTypeKey, jsonContentType).
		SetHeaders(map[string]string{hdrUserAgentKey: "Mozilla/5.0 (Macintosh; Intel Mac OS X 10_10_5) go-resty v0.7", hdrAcceptKey: jsonContentType})

	resp, err := c.R().
		SetBody([]byte(`{"username":"testuser", "password":"testpass"}`)).
		Post(ts.URL + "/login")

	assertError(t, err)
	assertEqual(t, http.StatusOK, resp.StatusCode())

	logResponse(t, resp)
}

func TestPostJSONBytesIoReader(t *testing.T) {
	ts := createPostServer(t)
	defer ts.Close()

	c := dc()
	c.SetHeader(hdrContentTypeKey, jsonContentType)

	bodyBytes := []byte(`{"username":"testuser", "password":"testpass"}`)

	resp, err := c.R().
		SetBody(bytes.NewReader(bodyBytes)).
		Post(ts.URL + "/login")

	assertError(t, err)
	assertEqual(t, http.StatusOK, resp.StatusCode())

	logResponse(t, resp)
}

func TestPostJSONStructSuccess(t *testing.T) {
	ts := createPostServer(t)
	defer ts.Close()

	user := &User{Username: "testuser", Password: "testpass"}

	c := dc()
	resp, err := c.R().
		SetHeader(hdrContentTypeKey, jsonContentType).
		SetBody(user).
		SetResult(&AuthSuccess{}).
		Post(ts.URL + "/login")

	assertError(t, err)
	assertEqual(t, http.StatusOK, resp.StatusCode())

	t.Logf("Result Success: %q", resp.Result().(*AuthSuccess))

	logResponse(t, resp)
}

func TestPostJSONStructInvalidLogin(t *testing.T) {
	ts := createPostServer(t)
	defer ts.Close()

	c := dc()
	c.SetDebug(false)

	resp, err := c.R().
		SetHeader(hdrContentTypeKey, jsonContentType).
		SetBody(User{Username: "testuser", Password: "testpass1"}).
		SetError(AuthError{}).
		Post(ts.URL + "/login")

	assertError(t, err)
	assertEqual(t, http.StatusUnauthorized, resp.StatusCode())
	assertEqual(t, resp.Header().Get("Www-Authenticate"), "Protected Realm")

	t.Logf("Result Error: %q", resp.Error().(*AuthError))

	logResponse(t, resp)
}

func TestPostJSONMapSuccess(t *testing.T) {
	ts := createPostServer(t)
	defer ts.Close()

	c := dc()
	c.SetDebug(false)

	resp, err := c.R().
		SetBody(map[string]interface{}{"username": "testuser", "password": "testpass"}).
		SetResult(AuthSuccess{}).
		Post(ts.URL + "/login")

	assertError(t, err)
	assertEqual(t, http.StatusOK, resp.StatusCode())

	t.Logf("Result Success: %q", resp.Result().(*AuthSuccess))

	logResponse(t, resp)
}

func TestPostJSONMapInvalidResponseJson(t *testing.T) {
	ts := createPostServer(t)
	defer ts.Close()

	resp, err := dclr().
		SetBody(map[string]interface{}{"username": "testuser", "password": "invalidjson"}).
		SetResult(&AuthSuccess{}).
		Post(ts.URL + "/login")

	assertEqual(t, "invalid character '}' looking for beginning of object key string", err.Error())
	assertEqual(t, http.StatusOK, resp.StatusCode())

	t.Logf("Result Success: %q", resp.Result().(*AuthSuccess))

	logResponse(t, resp)
}

func TestPostXMLStringSuccess(t *testing.T) {
	ts := createPostServer(t)
	defer ts.Close()

	c := dc()
	c.SetDebug(false)

	resp, err := c.R().
		SetHeader(hdrContentTypeKey, "application/xml").
		SetBody(`<?xml version="1.0" encoding="UTF-8"?><User><Username>testuser</Username><Password>testpass</Password></User>`).
		SetQueryParam("request_no", strconv.FormatInt(time.Now().Unix(), 10)).
		Post(ts.URL + "/login")

	assertError(t, err)
	assertEqual(t, http.StatusOK, resp.StatusCode())

	logResponse(t, resp)
}

func TestPostXMLStringError(t *testing.T) {
	ts := createPostServer(t)
	defer ts.Close()

	resp, err := dclr().
		SetHeader(hdrContentTypeKey, "application/xml").
		SetBody(`<?xml version="1.0" encoding="UTF-8"?><User><Username>testuser</Username>testpass</Password></User>`).
		Post(ts.URL + "/login")

	assertError(t, err)
	assertEqual(t, http.StatusBadRequest, resp.StatusCode())
	assertEqual(t, `<?xml version="1.0" encoding="UTF-8"?><AuthError><Id>bad_request</Id><Message>Unable to read user info</Message></AuthError>`, resp.String())

	logResponse(t, resp)
}

func TestPostXMLBytesSuccess(t *testing.T) {
	ts := createPostServer(t)
	defer ts.Close()

	c := dc()
	c.SetDebug(false)

	resp, err := c.R().
		SetHeader(hdrContentTypeKey, "application/xml").
		SetBody([]byte(`<?xml version="1.0" encoding="UTF-8"?><User><Username>testuser</Username><Password>testpass</Password></User>`)).
		SetQueryParam("request_no", strconv.FormatInt(time.Now().Unix(), 10)).
		SetContentLength(true).
		Post(ts.URL + "/login")

	assertError(t, err)
	assertEqual(t, http.StatusOK, resp.StatusCode())

	logResponse(t, resp)
}

func TestPostXMLStructSuccess(t *testing.T) {
	ts := createPostServer(t)
	defer ts.Close()

	resp, err := dclr().
		SetHeader(hdrContentTypeKey, "application/xml").
		SetBody(User{Username: "testuser", Password: "testpass"}).
		SetContentLength(true).
		SetResult(&AuthSuccess{}).
		Post(ts.URL + "/login")

	assertError(t, err)
	assertEqual(t, http.StatusOK, resp.StatusCode())

	t.Logf("Result Success: %q", resp.Result().(*AuthSuccess))

	logResponse(t, resp)
}

func TestPostXMLStructInvalidLogin(t *testing.T) {
	ts := createPostServer(t)
	defer ts.Close()

	c := dc()
	c.SetError(&AuthError{})

	resp, err := c.R().
		SetHeader(hdrContentTypeKey, "application/xml").
		SetBody(User{Username: "testuser", Password: "testpass1"}).
		Post(ts.URL + "/login")

	assertError(t, err)
	assertEqual(t, http.StatusUnauthorized, resp.StatusCode())
	assertEqual(t, resp.Header().Get("Www-Authenticate"), "Protected Realm")

	t.Logf("Result Error: %q", resp.Error().(*AuthError))

	logResponse(t, resp)
}

func TestPostXMLStructInvalidResponseXml(t *testing.T) {
	ts := createPostServer(t)
	defer ts.Close()

	resp, err := dclr().
		SetHeader(hdrContentTypeKey, "application/xml").
		SetBody(User{Username: "testuser", Password: "invalidxml"}).
		SetResult(&AuthSuccess{}).
		Post(ts.URL + "/login")

	assertEqual(t, "XML syntax error on line 1: element <Message> closed by </AuthSuccess>", err.Error())
	assertEqual(t, http.StatusOK, resp.StatusCode())

	t.Logf("Result Success: %q", resp.Result().(*AuthSuccess))

	logResponse(t, resp)
}

func TestPostXMLMapNotSupported(t *testing.T) {
	ts := createPostServer(t)
	defer ts.Close()

	_, err := dclr().
		SetHeader(hdrContentTypeKey, "application/xml").
		SetBody(map[string]interface{}{"Username": "testuser", "Password": "testpass"}).
		Post(ts.URL + "/login")

	assertEqual(t, "Unsupported 'Body' type/value", err.Error())
}

func TestRequestBasicAuth(t *testing.T) {
	ts := createAuthServer(t)
	defer ts.Close()

	c := dc()
	c.SetHostURL(ts.URL).
		SetTLSClientConfig(&tls.Config{InsecureSkipVerify: true})

	resp, err := c.R().
		SetBasicAuth("myuser", "basicauth").
		SetResult(&AuthSuccess{}).
		Post("/login")

	assertError(t, err)
	assertEqual(t, http.StatusOK, resp.StatusCode())

	t.Logf("Result Success: %q", resp.Result().(*AuthSuccess))
	logResponse(t, resp)
}

func TestRequestBasicAuthFail(t *testing.T) {
	ts := createAuthServer(t)
	defer ts.Close()

	c := dc()
	c.SetTLSClientConfig(&tls.Config{InsecureSkipVerify: true}).
		SetError(AuthError{})

	resp, err := c.R().
		SetBasicAuth("myuser", "basicauth1").
		Post(ts.URL + "/login")

	assertError(t, err)
	assertEqual(t, http.StatusUnauthorized, resp.StatusCode())

	t.Logf("Result Error: %q", resp.Error().(*AuthError))
	logResponse(t, resp)
}

func TestRequestAuthToken(t *testing.T) {
	ts := createAuthServer(t)
	defer ts.Close()

	c := dc()
	c.SetTLSClientConfig(&tls.Config{InsecureSkipVerify: true}).
		SetAuthToken("004DDB79-6801-4587-B976-F093E6AC44FF")

	resp, err := c.R().
		SetAuthToken("004DDB79-6801-4587-B976-F093E6AC44FF-Request").
		Get(ts.URL + "/profile")

	assertError(t, err)
	assertEqual(t, http.StatusOK, resp.StatusCode())
}

func TestFormData(t *testing.T) {
	ts := createFormPostServer(t)
	defer ts.Close()

	c := dc()
	c.SetFormData(map[string]string{"zip_code": "00000", "city": "Los Angeles"}).
		SetContentLength(true).
		SetDebug(true).
		SetLogger(ioutil.Discard)

	resp, err := c.R().
		SetFormData(map[string]string{"first_name": "Jeevanandam", "last_name": "M", "zip_code": "00001"}).
		SetBasicAuth("myuser", "mypass").
		Post(ts.URL + "/profile")

	assertError(t, err)
	assertEqual(t, http.StatusOK, resp.StatusCode())
	assertEqual(t, "Success", resp.String())
}

func TestMultiValueFormData(t *testing.T) {
	ts := createFormPostServer(t)
	defer ts.Close()

	v := url.Values{
		"search_criteria": []string{"book", "glass", "pencil"},
	}

	c := dc()
	c.SetContentLength(true).
		SetDebug(true).
		SetLogger(ioutil.Discard)

	resp, err := c.R().
		SetMultiValueFormData(v).
		Post(ts.URL + "/search")

	assertError(t, err)
	assertEqual(t, http.StatusOK, resp.StatusCode())
	assertEqual(t, "Success", resp.String())
}

func TestFormDataDisableWarn(t *testing.T) {
	ts := createFormPostServer(t)
	defer ts.Close()

	c := dc()
	c.SetFormData(map[string]string{"zip_code": "00000", "city": "Los Angeles"}).
		SetContentLength(true).
		SetDebug(true).
		SetLogger(ioutil.Discard).
		SetDisableWarn(true)

	resp, err := c.R().
		SetFormData(map[string]string{"first_name": "Jeevanandam", "last_name": "M", "zip_code": "00001"}).
		SetBasicAuth("myuser", "mypass").
		Post(ts.URL + "/profile")

	assertError(t, err)
	assertEqual(t, http.StatusOK, resp.StatusCode())
	assertEqual(t, "Success", resp.String())
}

func TestMultiPartUploadFile(t *testing.T) {
	ts := createFormPostServer(t)
	defer ts.Close()
	defer cleaupFiles("test-data/upload")

	basePath := getTestDataPath()

	c := dc()
	c.SetFormData(map[string]string{"zip_code": "00001", "city": "Los Angeles"})

	resp, err := c.R().
		SetFile("profile_img", basePath+"/test-img.png").
		SetContentLength(true).
		Post(ts.URL + "/upload")

	assertError(t, err)
	assertEqual(t, http.StatusOK, resp.StatusCode())
}

func TestMultiPartUploadFileError(t *testing.T) {
	ts := createFormPostServer(t)
	defer ts.Close()
	defer cleaupFiles("test-data/upload")

	basePath := getTestDataPath()

	c := dc()
	c.SetFormData(map[string]string{"zip_code": "00001", "city": "Los Angeles"})

	resp, err := c.R().
		SetFile("profile_img", basePath+"/test-img-not-exists.png").
		Post(ts.URL + "/upload")

	if err == nil {
		t.Errorf("Expected [%v], got [%v]", nil, err)
	}
	if resp != nil {
		t.Errorf("Expected [%v], got [%v]", nil, resp)
	}
}

func TestMultiPartUploadFiles(t *testing.T) {
	ts := createFormPostServer(t)
	defer ts.Close()
	defer cleaupFiles("test-data/upload")

	basePath := getTestDataPath()

	resp, err := dclr().
		SetFormData(map[string]string{"first_name": "Jeevanandam", "last_name": "M"}).
		SetFiles(map[string]string{"profile_img": basePath + "/test-img.png", "notes": basePath + "/text-file.txt"}).
		Post(ts.URL + "/upload")

	responseStr := resp.String()

	assertError(t, err)
	assertEqual(t, http.StatusOK, resp.StatusCode())
	assertEqual(t, true, strings.Contains(responseStr, "test-img.png"))
	assertEqual(t, true, strings.Contains(responseStr, "text-file.txt"))
}

func TestMultiPartIoReaderFiles(t *testing.T) {
	ts := createFormPostServer(t)
	defer ts.Close()
	defer cleaupFiles("test-data/upload")

	basePath := getTestDataPath()
	profileImgBytes, _ := ioutil.ReadFile(basePath + "/test-img.png")
	notesBytes, _ := ioutil.ReadFile(basePath + "/text-file.txt")

	// Just info values
	file := File{
		Name:      "test_file_name.jpg",
		ParamName: "test_param",
		Reader:    bytes.NewBuffer([]byte("test bytes")),
	}
	t.Logf("File Info: %v", file.String())

	resp, err := dclr().
		SetFormData(map[string]string{"first_name": "Jeevanandam", "last_name": "M"}).
		SetFileReader("profile_img", "test-img.png", bytes.NewReader(profileImgBytes)).
		SetFileReader("notes", "text-file.txt", bytes.NewReader(notesBytes)).
		Post(ts.URL + "/upload")

	responseStr := resp.String()

	assertError(t, err)
	assertEqual(t, http.StatusOK, resp.StatusCode())
	assertEqual(t, true, strings.Contains(responseStr, "test-img.png"))
	assertEqual(t, true, strings.Contains(responseStr, "text-file.txt"))
}

func TestMultiPartUploadFileNotOnGetOrDelete(t *testing.T) {
	ts := createFormPostServer(t)
	defer ts.Close()
	defer cleaupFiles("test-data/upload")

	basePath := getTestDataPath()

	_, err := dclr().
		SetFile("profile_img", basePath+"/test-img.png").
		Get(ts.URL + "/upload")

	assertEqual(t, "Multipart content is not allowed in HTTP verb [GET]", err.Error())

	_, err = dclr().
		SetFile("profile_img", basePath+"/test-img.png").
		Delete(ts.URL + "/upload")

	assertEqual(t, "Multipart content is not allowed in HTTP verb [DELETE]", err.Error())
}

func TestGetWithCookie(t *testing.T) {
	ts := createGetServer(t)
	defer ts.Close()

	c := dc()
	c.SetHostURL(ts.URL)
	c.SetCookie(&http.Cookie{
		Name:     "go-resty-1",
		Value:    "This is cookie 1 value",
		Path:     "/",
		Domain:   "localhost",
		MaxAge:   36000,
		HttpOnly: true,
		Secure:   false,
	})

	resp, err := c.R().Get("mypage2")

	assertError(t, err)
	assertEqual(t, http.StatusOK, resp.StatusCode())
	assertEqual(t, "TestGet: text response from mypage2", resp.String())

	logResponse(t, resp)
}

func TestGetWithCookies(t *testing.T) {
	ts := createGetServer(t)
	defer ts.Close()

	var cookies []*http.Cookie

	cookies = append(cookies, &http.Cookie{
		Name:     "go-resty-1",
		Value:    "This is cookie 1 value",
		Path:     "/",
		Domain:   "sample.com",
		MaxAge:   36000,
		HttpOnly: true,
		Secure:   false,
	})

	cookies = append(cookies, &http.Cookie{
		Name:     "go-resty-2",
		Value:    "This is cookie 2 value",
		Path:     "/",
		Domain:   "sample.com",
		MaxAge:   36000,
		HttpOnly: true,
		Secure:   false,
	})

	c := dc()
	c.SetHostURL(ts.URL).
		SetCookies(cookies)

	resp, err := c.R().Get("mypage2")

	assertError(t, err)
	assertEqual(t, http.StatusOK, resp.StatusCode())
	assertEqual(t, "TestGet: text response from mypage2", resp.String())

	logResponse(t, resp)
}

func TestPutPlainString(t *testing.T) {
	ts := createGenServer(t)
	defer ts.Close()

	resp, err := R().
		SetBody("This is plain text body to server").
		Put(ts.URL + "/plaintext")

	assertError(t, err)
	assertEqual(t, http.StatusOK, resp.StatusCode())
	assertEqual(t, "TestPut: plain text response", resp.String())
}

func TestPutJSONString(t *testing.T) {
	ts := createGenServer(t)
	defer ts.Close()

	DefaultClient.OnBeforeRequest(func(c *Client, r *Request) error {
		r.SetHeader("X-Custom-Request-Middleware", "OnBeforeRequest middleware")
		return nil
	})
	DefaultClient.OnBeforeRequest(func(c *Client, r *Request) error {
		c.SetContentLength(true)
		r.SetHeader("X-ContentLength", "OnBeforeRequest ContentLength set")
		return nil
	})

	DefaultClient.SetDebug(true).SetLogger(ioutil.Discard)

	resp, err := R().
		SetHeaders(map[string]string{hdrContentTypeKey: jsonContentType, hdrAcceptKey: jsonContentType}).
		SetBody(`{"content":"json content sending to server"}`).
		Put(ts.URL + "/json")

	assertError(t, err)
	assertEqual(t, http.StatusOK, resp.StatusCode())
	assertEqual(t, `{"response":"json response"}`, resp.String())
}

func TestPutXMLString(t *testing.T) {
	ts := createGenServer(t)
	defer ts.Close()

	resp, err := R().
		SetHeaders(map[string]string{hdrContentTypeKey: "application/xml", hdrAcceptKey: "application/xml"}).
		SetBody(`<?xml version="1.0" encoding="UTF-8"?><Request>XML Content sending to server</Request>`).
		Put(ts.URL + "/xml")

	assertError(t, err)
	assertEqual(t, http.StatusOK, resp.StatusCode())
	assertEqual(t, `<?xml version="1.0" encoding="UTF-8"?><Response>XML response</Response>`, resp.String())
}

func TestOnBeforeMiddleware(t *testing.T) {
	ts := createGenServer(t)
	defer ts.Close()

	c := dc()
	c.OnBeforeRequest(func(c *Client, r *Request) error {
		r.SetHeader("X-Custom-Request-Middleware", "OnBeforeRequest middleware")
		return nil
	})
	c.OnBeforeRequest(func(c *Client, r *Request) error {
		c.SetContentLength(true)
		r.SetHeader("X-ContentLength", "OnBeforeRequest ContentLength set")
		return nil
	})

	resp, err := c.R().
		SetBody("OnBeforeRequest: This is plain text body to server").
		Put(ts.URL + "/plaintext")

	assertError(t, err)
	assertEqual(t, http.StatusOK, resp.StatusCode())
	assertEqual(t, "TestPut: plain text response", resp.String())
}

func TestNoAutoRedirect(t *testing.T) {
	ts := createRedirectServer(t)
	defer ts.Close()

	_, err := R().Get(ts.URL + "/redirect-1")

	assertEqual(t, "Get /redirect-2: Auto redirect is disabled", err.Error())
}

func TestHTTPAutoRedirectUpTo10(t *testing.T) {
	ts := createRedirectServer(t)
	defer ts.Close()

	c := dc()
	c.SetHTTPMode()
	_, err := c.R().Get(ts.URL + "/redirect-1")

	assertEqual(t, "Get /redirect-11: Stopped after 10 redirects", err.Error())
}

func TestHostCheckRedirectPolicy(t *testing.T) {
	ts := createRedirectServer(t)
	defer ts.Close()

	c := dc().
		SetRedirectPolicy(DomainCheckRedirectPolicy("127.0.0.1"))

	_, err := c.R().Get(ts.URL + "/redirect-host-check-1")

	assertEqual(t, true, err != nil)
	assertEqual(t, true, strings.Contains(err.Error(), "Redirect is not allowed as per DomainCheckRedirectPolicy"))
}

func TestHeadMethod(t *testing.T) {
	ts := createGetServer(t)
	defer ts.Close()

	resp, err := dclr().Head(ts.URL + "/")

	assertError(t, err)
	assertEqual(t, http.StatusOK, resp.StatusCode())
}

func TestOptionsMethod(t *testing.T) {
	ts := createGenServer(t)
	defer ts.Close()

	resp, err := dclr().Options(ts.URL + "/options")

	assertError(t, err)
	assertEqual(t, http.StatusOK, resp.StatusCode())
	assertEqual(t, resp.Header().Get("Access-Control-Expose-Headers"), "x-go-resty-id")
}

func TestPatchMethod(t *testing.T) {
	ts := createGenServer(t)
	defer ts.Close()

	resp, err := dclr().Patch(ts.URL + "/patch")

	assertError(t, err)
	assertEqual(t, http.StatusOK, resp.StatusCode())

	resp.body = nil
	assertEqual(t, "", resp.String())
}

func TestRawFileUploadByBody(t *testing.T) {
	ts := createFormPostServer(t)
	defer ts.Close()

	file, _ := os.Open(getTestDataPath() + "/test-img.png")
	fileBytes, _ := ioutil.ReadAll(file)

	resp, err := dclr().
		SetBody(fileBytes).
		SetContentLength(true).
		SetAuthToken("004DDB79-6801-4587-B976-F093E6AC44FF").
		Put(ts.URL + "/raw-upload")

	assertError(t, err)
	assertEqual(t, http.StatusOK, resp.StatusCode())
	assertEqual(t, "image/png", resp.Request.Header.Get(hdrContentTypeKey))
}

func TestProxySetting(t *testing.T) {
	c := dc()

	assertEqual(t, false, c.IsProxySet())
	assertEqual(t, true, (c.transport.Proxy == nil))

	c.SetProxy("http://sampleproxy:8888")
	assertEqual(t, true, c.IsProxySet())
	assertEqual(t, false, (c.transport.Proxy == nil))

	c.SetProxy("//not.a.user@%66%6f%6f.com:8888")
	assertEqual(t, false, c.IsProxySet())
	assertEqual(t, true, (c.transport.Proxy == nil))

	SetProxy("http://sampleproxy:8888")
	assertEqual(t, true, IsProxySet())
	RemoveProxy()
	assertEqual(t, true, (DefaultClient.proxyURL == nil))
	assertEqual(t, true, (DefaultClient.transport.Proxy == nil))
}

func TestIncorrectURL(t *testing.T) {
	_, err := R().Get("//not.a.user@%66%6f%6f.com/just/a/path/also")
	assertEqual(t, true, strings.Contains(err.Error(), "parse //not.a.user@%66%6f%6f.com/just/a/path/also"))

	c := dc()
	c.SetHostURL("//not.a.user@%66%6f%6f.com")
	_, err1 := c.R().Get("/just/a/path/also")
	assertEqual(t, true, strings.Contains(err1.Error(), "parse //not.a.user@%66%6f%6f.com/just/a/path/also"))
}

func TestDetectContentTypeForPointer(t *testing.T) {
	ts := createPostServer(t)
	defer ts.Close()

	user := &User{Username: "testuser", Password: "testpass"}

	resp, err := dclr().
		SetBody(user).
		SetResult(AuthSuccess{}).
		Post(ts.URL + "/login")

	assertError(t, err)
	assertEqual(t, http.StatusOK, resp.StatusCode())

	t.Logf("Result Success: %q", resp.Result().(*AuthSuccess))

	logResponse(t, resp)
}

type ExampleUser struct {
	FirstName string `json:"frist_name"`
	LastName  string `json:"last_name"`
	ZipCode   string `json:"zip_code"`
}

func TestDetectContentTypeForPointerWithSlice(t *testing.T) {
	ts := createPostServer(t)
	defer ts.Close()

	users := &[]ExampleUser{
		{FirstName: "firstname1", LastName: "lastname1", ZipCode: "10001"},
		{FirstName: "firstname2", LastName: "lastname3", ZipCode: "10002"},
		{FirstName: "firstname3", LastName: "lastname3", ZipCode: "10003"},
	}

	resp, err := dclr().
		SetBody(users).
		Post(ts.URL + "/users")

	assertError(t, err)
	assertEqual(t, http.StatusAccepted, resp.StatusCode())

	t.Logf("Result Success: %q", resp)

	logResponse(t, resp)
}

func TestDetectContentTypeForPointerWithSliceMap(t *testing.T) {
	ts := createPostServer(t)
	defer ts.Close()

	usersmap := map[string]interface{}{
		"user1": ExampleUser{FirstName: "firstname1", LastName: "lastname1", ZipCode: "10001"},
		"user2": &ExampleUser{FirstName: "firstname2", LastName: "lastname3", ZipCode: "10002"},
		"user3": ExampleUser{FirstName: "firstname3", LastName: "lastname3", ZipCode: "10003"},
	}

	var users []map[string]interface{}
	users = append(users, usersmap)

	resp, err := dclr().
		SetBody(&users).
		Post(ts.URL + "/usersmap")

	assertError(t, err)
	assertEqual(t, http.StatusAccepted, resp.StatusCode())

	t.Logf("Result Success: %q", resp)

	logResponse(t, resp)
}

func TestDetectContentTypeForSlice(t *testing.T) {
	ts := createPostServer(t)
	defer ts.Close()

	users := []ExampleUser{
		{FirstName: "firstname1", LastName: "lastname1", ZipCode: "10001"},
		{FirstName: "firstname2", LastName: "lastname3", ZipCode: "10002"},
		{FirstName: "firstname3", LastName: "lastname3", ZipCode: "10003"},
	}

	resp, err := dclr().
		SetBody(users).
		Post(ts.URL + "/users")

	assertError(t, err)
	assertEqual(t, http.StatusAccepted, resp.StatusCode())

	t.Logf("Result Success: %q", resp)

	logResponse(t, resp)
}

func TestMultiParamsQueryString(t *testing.T) {
	ts1 := createGetServer(t)
	defer ts1.Close()

	client := dc()
	req1 := client.R()

	client.SetQueryParam("status", "open")

	_, _ = req1.SetQueryParam("status", "pending").
		Get(ts1.URL)

	assertEqual(t, true, strings.Contains(req1.URL, "status=pending"))
	// pending overrides open
	assertEqual(t, false, strings.Contains(req1.URL, "status=open"))

	_, _ = req1.SetQueryParam("status", "approved").
		Get(ts1.URL)

	assertEqual(t, true, strings.Contains(req1.URL, "status=approved"))
	// approved overrides pending
	assertEqual(t, false, strings.Contains(req1.URL, "status=pending"))

	ts2 := createGetServer(t)
	defer ts2.Close()

	req2 := client.R()

	v := url.Values{
		"status": []string{"pending", "approved", "reject"},
	}

	_, _ = req2.SetMultiValueQueryParams(v).Get(ts2.URL)

	assertEqual(t, true, strings.Contains(req2.URL, "status=pending"))
	assertEqual(t, true, strings.Contains(req2.URL, "status=approved"))
	assertEqual(t, true, strings.Contains(req2.URL, "status=reject"))

	// because it's removed by key
	assertEqual(t, false, strings.Contains(req2.URL, "status=open"))
}

func TestSetQueryStringTypical(t *testing.T) {
	ts := createGetServer(t)
	defer ts.Close()

	resp, err := dclr().
		SetQueryString("productId=232&template=fresh-sample&cat=resty&source=google&kw=buy a lot more").
		Get(ts.URL)

	assertError(t, err)
	assertEqual(t, http.StatusOK, resp.StatusCode())
	assertEqual(t, "200 OK", resp.Status())
	assertEqual(t, "TestGet: text response", resp.String())

	resp, err = dclr().
		SetQueryString("&%%amp;").
		Get(ts.URL)

	assertError(t, err)
	assertEqual(t, http.StatusOK, resp.StatusCode())
	assertEqual(t, "200 OK", resp.Status())
	assertEqual(t, "TestGet: text response", resp.String())
}

func TestOutputFileWithBaseDirAndRelativePath(t *testing.T) {
	ts := createGetServer(t)
	defer ts.Close()
	defer cleaupFiles("test-data/dir-sample")

	DefaultClient = dc()
	SetRedirectPolicy(FlexibleRedirectPolicy(10))
	SetOutputDirectory(getTestDataPath() + "/dir-sample")
	SetDebug(true)

	resp, err := R().
		SetOutput("go-resty/test-img-success.png").
		Get(ts.URL + "/my-image.png")

	assertError(t, err)
	assertEqual(t, true, resp.Size() != 0)
}

func TestOutputFileWithBaseDirError(t *testing.T) {
	c := dc().SetRedirectPolicy(FlexibleRedirectPolicy(10)).
		SetOutputDirectory(getTestDataPath() + `/go-resty\0`)

	_ = c
}

func TestOutputPathDirNotExists(t *testing.T) {
	ts := createGetServer(t)
	defer ts.Close()
	defer cleaupFiles("test-data/not-exists-dir")

	DefaultClient = dc()
	SetRedirectPolicy(FlexibleRedirectPolicy(10))
	SetOutputDirectory(getTestDataPath() + "/not-exists-dir")

	resp, err := R().
		SetOutput("test-img-success.png").
		Get(ts.URL + "/my-image.png")

	assertError(t, err)
	assertEqual(t, true, resp.Size() != 0)
}

func TestOutputFileAbsPath(t *testing.T) {
	ts := createGetServer(t)
	defer ts.Close()
	defer cleaupFiles("test-data/go-resty")

	_, err := dcr().
		SetOutput(getTestDataPath() + "/go-resty/test-img-success-2.png").
		Get(ts.URL + "/my-image.png")

	assertError(t, err)
}

func TestContextInternal(t *testing.T) {
	ts := createGetServer(t)
	defer ts.Close()

	r := R().
		SetQueryParam("request_no", strconv.FormatInt(time.Now().Unix(), 10))

	if r.isContextCancelledIfAvailable() {
		t.Error("isContextCancelledIfAvailable != false for vanilla R()")
	}
	r.addContextIfAvailable()

	resp, err := r.Get(ts.URL + "/")

	assertError(t, err)
	assertEqual(t, http.StatusOK, resp.StatusCode())

}

func TestSRV(t *testing.T) {
	c := dc().
		SetRedirectPolicy(FlexibleRedirectPolicy(20)).
		SetScheme("http")

	r := c.R().
		SetSRV(&SRVRecord{"xmpp-server", "google.com"})

	assertEqual(t, "xmpp-server", r.SRV.Service)
	assertEqual(t, "google.com", r.SRV.Domain)

	resp, err := r.Get("/")
	assertError(t, err)
	if err == nil {
		assertEqual(t, http.StatusOK, resp.StatusCode())
	}
}

func TestSRVInvalidService(t *testing.T) {
	_, err := R().
		SetSRV(&SRVRecord{"nonexistantservice", "sampledomain"}).
		Get("/")

	assertEqual(t, true, (err != nil))
	assertEqual(t, true, strings.Contains(err.Error(), "no such host"))
}

<<<<<<< HEAD
func TestRequestDoNotParseResponse(t *testing.T) {
	ts := createGetServer(t)
	defer ts.Close()

	resp, err := dc().R().
		SetDoNotParseResponse(true).
		SetQueryParam("request_no", strconv.FormatInt(time.Now().Unix(), 10)).
		Get(ts.URL + "/")

	assertError(t, err)

	buf := getBuffer()
	defer putBuffer(buf)
	defer func() {
		_ = resp.RawBody().Close()
	}()
	_, _ = io.Copy(buf, resp.RawBody())

	assertEqual(t, "TestGet: text response", buf.String())

	// Manually setting RawResponse as nil
	resp, err = dc().R().
		SetDoNotParseResponse(true).
		Get(ts.URL + "/")

	assertError(t, err)

	resp.RawResponse = nil
	assertEqual(t, true, resp.RawBody() == nil)

	// just set test part
	SetDoNotParseResponse(true)
	assertEqual(t, true, DefaultClient.notParseResponse)
	SetDoNotParseResponse(false)
}

//‾‾‾‾‾‾‾‾‾‾‾‾‾‾‾‾‾‾‾‾‾‾‾‾‾‾‾‾‾‾‾‾‾‾‾
// Testing Unexported methods
//___________________________________

=======
func TestDeprecatedCodeCovergae(t *testing.T) {
	var user1 User
	err := Unmarshal("application/json",
		[]byte(`{"username":"testuser", "password":"testpass"}`), &user1)
	assertError(t, err)
	assertEqual(t, "testuser", user1.Username)
	assertEqual(t, "testpass", user1.Password)

	var user2 User
	err = Unmarshal("application/xml",
		[]byte(`<?xml version="1.0" encoding="UTF-8"?><User><Username>testuser</Username><Password>testpass</Password></User>`),
		&user2)
	assertError(t, err)
	assertEqual(t, "testuser", user1.Username)
	assertEqual(t, "testpass", user1.Password)
}

>>>>>>> 6d8c785a
func getTestDataPath() string {
	pwd, _ := os.Getwd()
	return pwd + "/test-data"
}

func createGetServer(t *testing.T) *httptest.Server {
	var attempt int32
	var sequence int32
	var lastRequest time.Time
	ts := createTestServer(func(w http.ResponseWriter, r *http.Request) {
		t.Logf("Method: %v", r.Method)
		t.Logf("Path: %v", r.URL.Path)

		if r.Method == MethodGet {
			if r.URL.Path == "/" {
				_, _ = w.Write([]byte("TestGet: text response"))
			} else if r.URL.Path == "/mypage" {
				w.WriteHeader(http.StatusBadRequest)
			} else if r.URL.Path == "/mypage2" {
				_, _ = w.Write([]byte("TestGet: text response from mypage2"))
			} else if r.URL.Path == "/set-retrycount-test" {
				attp := atomic.AddInt32(&attempt, 1)
				if attp <= 3 {
					time.Sleep(time.Second * 6)
				}
				_, _ = w.Write([]byte("TestClientRetry page"))
			} else if r.URL.Path == "/set-retrywaittime-test" {
				// Returns time.Duration since last request here
				// or 0 for the very first request
				if atomic.LoadInt32(&attempt) == 0 {
					lastRequest = time.Now()
					_, _ = fmt.Fprint(w, "0")
				} else {
					now := time.Now()
					sinceLastRequest := now.Sub(lastRequest)
					lastRequest = now
					_, _ = fmt.Fprintf(w, "%d", uint64(sinceLastRequest))
				}
				atomic.AddInt32(&attempt, 1)
			} else if r.URL.Path == "/set-timeout-test-with-sequence" {
				seq := atomic.AddInt32(&sequence, 1)
				time.Sleep(time.Second * 2)
				_, _ = fmt.Fprintf(w, "%d", seq)
			} else if r.URL.Path == "/set-timeout-test" {
				time.Sleep(time.Second * 6)
				_, _ = w.Write([]byte("TestClientTimeout page"))

			} else if r.URL.Path == "/my-image.png" {
				fileBytes, _ := ioutil.ReadFile(getTestDataPath() + "/test-img.png")
				w.Header().Set("Content-Type", "image/png")
				w.Header().Set("Content-Length", strconv.Itoa(len(fileBytes)))
				_, _ = w.Write(fileBytes)
			} else if r.URL.Path == "/get-method-payload-test" {
				body, err := ioutil.ReadAll(r.Body)
				if err != nil {
					t.Errorf("Error: could not read get body: %s", err.Error())
				}
				_, _ = w.Write(body)
			}
		}
	})

	return ts
}

func handleLoginEndpoint(t *testing.T, w http.ResponseWriter, r *http.Request) {
	if r.URL.Path == "/login" {
		user := &User{}

		// JSON
		if IsJSONType(r.Header.Get(hdrContentTypeKey)) {
			jd := json.NewDecoder(r.Body)
			err := jd.Decode(user)
			w.Header().Set(hdrContentTypeKey, jsonContentType)
			if err != nil {
				t.Logf("Error: %#v", err)
				w.WriteHeader(http.StatusBadRequest)
				_, _ = w.Write([]byte(`{ "id": "bad_request", "message": "Unable to read user info" }`))
				return
			}

			if user.Username == "testuser" && user.Password == "testpass" {
				_, _ = w.Write([]byte(`{ "id": "success", "message": "login successful" }`))
			} else if user.Username == "testuser" && user.Password == "invalidjson" {
				_, _ = w.Write([]byte(`{ "id": "success", "message": "login successful", }`))
			} else {
				w.Header().Set("Www-Authenticate", "Protected Realm")
				w.WriteHeader(http.StatusUnauthorized)
				_, _ = w.Write([]byte(`{ "id": "unauthorized", "message": "Invalid credentials" }`))
			}

			return
		}

		// XML
		if IsXMLType(r.Header.Get(hdrContentTypeKey)) {
			xd := xml.NewDecoder(r.Body)
			err := xd.Decode(user)

			w.Header().Set(hdrContentTypeKey, "application/xml")
			if err != nil {
				t.Logf("Error: %v", err)
				w.WriteHeader(http.StatusBadRequest)
				_, _ = w.Write([]byte(`<?xml version="1.0" encoding="UTF-8"?>`))
				_, _ = w.Write([]byte(`<AuthError><Id>bad_request</Id><Message>Unable to read user info</Message></AuthError>`))
				return
			}

			if user.Username == "testuser" && user.Password == "testpass" {
				_, _ = w.Write([]byte(`<?xml version="1.0" encoding="UTF-8"?>`))
				_, _ = w.Write([]byte(`<AuthSuccess><Id>success</Id><Message>login successful</Message></AuthSuccess>`))
			} else if user.Username == "testuser" && user.Password == "invalidxml" {
				_, _ = w.Write([]byte(`<?xml version="1.0" encoding="UTF-8"?>`))
				_, _ = w.Write([]byte(`<AuthSuccess><Id>success</Id><Message>login successful</AuthSuccess>`))
			} else {
				w.Header().Set("Www-Authenticate", "Protected Realm")
				w.WriteHeader(http.StatusUnauthorized)
				_, _ = w.Write([]byte(`<?xml version="1.0" encoding="UTF-8"?>`))
				_, _ = w.Write([]byte(`<AuthError><Id>unauthorized</Id><Message>Invalid credentials</Message></AuthError>`))
			}

			return
		}
	}
}

func handleUsersEndpoint(t *testing.T, w http.ResponseWriter, r *http.Request) {
	if r.URL.Path == "/users" {
		// JSON
		if IsJSONType(r.Header.Get(hdrContentTypeKey)) {
			var users []ExampleUser
			jd := json.NewDecoder(r.Body)
			err := jd.Decode(&users)
			w.Header().Set(hdrContentTypeKey, jsonContentType)
			if err != nil {
				t.Logf("Error: %v", err)
				w.WriteHeader(http.StatusBadRequest)
				_, _ = w.Write([]byte(`{ "id": "bad_request", "message": "Unable to read user info" }`))
				return
			}

			// logic check, since we are excepting to reach 3 records
			if len(users) != 3 {
				t.Log("Error: Excepted count of 3 records")
				w.WriteHeader(http.StatusBadRequest)
				_, _ = w.Write([]byte(`{ "id": "bad_request", "message": "Expected record count doesn't match" }`))
				return
			}

			eu := users[2]
			if eu.FirstName == "firstname3" && eu.ZipCode == "10003" {
				w.WriteHeader(http.StatusAccepted)
				_, _ = w.Write([]byte(`{ "message": "Accepted" }`))
			}

			return
		}
	}
}

func createPostServer(t *testing.T) *httptest.Server {
	ts := createTestServer(func(w http.ResponseWriter, r *http.Request) {
		t.Logf("Method: %v", r.Method)
		t.Logf("Path: %v", r.URL.Path)
		t.Logf("RawQuery: %v", r.URL.RawQuery)
		t.Logf("Content-Type: %v", r.Header.Get(hdrContentTypeKey))

		if r.Method == MethodPost {
			handleLoginEndpoint(t, w, r)

			handleUsersEndpoint(t, w, r)

			if r.URL.Path == "/usersmap" {
				// JSON
				if IsJSONType(r.Header.Get(hdrContentTypeKey)) {
					if r.URL.Query().Get("status") == "500" {
						body, err := ioutil.ReadAll(r.Body)
						if err != nil {
							t.Errorf("Error: could not read post body: %s", err.Error())
						}
						t.Logf("Got query param: status=500 so we're returning the post body as response and a 500 status code. body: %s", string(body))
						w.Header().Set(hdrContentTypeKey, jsonContentType)
						w.WriteHeader(http.StatusInternalServerError)
						_, _ = w.Write(body)
						return
					}

					var users []map[string]interface{}
					jd := json.NewDecoder(r.Body)
					err := jd.Decode(&users)
					w.Header().Set(hdrContentTypeKey, jsonContentType)
					if err != nil {
						t.Logf("Error: %v", err)
						w.WriteHeader(http.StatusBadRequest)
						_, _ = w.Write([]byte(`{ "id": "bad_request", "message": "Unable to read user info" }`))
						return
					}

					// logic check, since we are excepting to reach 1 map records
					if len(users) != 1 {
						t.Log("Error: Excepted count of 1 map records")
						w.WriteHeader(http.StatusBadRequest)
						_, _ = w.Write([]byte(`{ "id": "bad_request", "message": "Expected record count doesn't match" }`))
						return
					}

					w.WriteHeader(http.StatusAccepted)
					_, _ = w.Write([]byte(`{ "message": "Accepted" }`))

					return
				}
			}
		}
	})

	return ts
}

func createFormPostServer(t *testing.T) *httptest.Server {
	ts := createTestServer(func(w http.ResponseWriter, r *http.Request) {
		t.Logf("Method: %v", r.Method)
		t.Logf("Path: %v", r.URL.Path)
		t.Logf("Content-Type: %v", r.Header.Get(hdrContentTypeKey))

		if r.Method == MethodPost {
			_ = r.ParseMultipartForm(10e6)

			if r.URL.Path == "/profile" {
				t.Logf("FirstName: %v", r.FormValue("first_name"))
				t.Logf("LastName: %v", r.FormValue("last_name"))
				t.Logf("City: %v", r.FormValue("city"))
				t.Logf("Zip Code: %v", r.FormValue("zip_code"))

				_, _ = w.Write([]byte("Success"))
				return
			} else if r.URL.Path == "/search" {
				formEncodedData := r.Form.Encode()
				t.Logf("Recevied Form Encoded values: %v", formEncodedData)

				assertEqual(t, true, strings.Contains(formEncodedData, "search_criteria=pencil"))
				assertEqual(t, true, strings.Contains(formEncodedData, "search_criteria=glass"))

				_, _ = w.Write([]byte("Success"))
				return
			} else if r.URL.Path == "/upload" {
				t.Logf("FirstName: %v", r.FormValue("first_name"))
				t.Logf("LastName: %v", r.FormValue("last_name"))

				targetPath := getTestDataPath() + "/upload"
				_ = os.MkdirAll(targetPath, 0700)

				for _, fhdrs := range r.MultipartForm.File {
					for _, hdr := range fhdrs {
						t.Logf("Name: %v", hdr.Filename)
						t.Logf("Header: %v", hdr.Header)
						dotPos := strings.LastIndex(hdr.Filename, ".")

						fname := fmt.Sprintf("%s-%v%s", hdr.Filename[:dotPos], time.Now().Unix(), hdr.Filename[dotPos:])
						t.Logf("Write name: %v", fname)

						infile, _ := hdr.Open()
						f, err := os.OpenFile(targetPath+"/"+fname, os.O_WRONLY|os.O_CREATE, 0666)
						if err != nil {
							t.Logf("Error: %v", err)
							return
						}
						defer func() {
							_ = f.Close()
						}()
						_, _ = io.Copy(f, infile)

						_, _ = w.Write([]byte(fmt.Sprintf("File: %v, uploaded as: %v\n", hdr.Filename, fname)))
					}
				}

				return
			}
		}
	})

	return ts
}

func createAuthServer(t *testing.T) *httptest.Server {
	ts := httptest.NewTLSServer(http.HandlerFunc(func(w http.ResponseWriter, r *http.Request) {
		t.Logf("Method: %v", r.Method)
		t.Logf("Path: %v", r.URL.Path)
		t.Logf("Content-Type: %v", r.Header.Get(hdrContentTypeKey))

		if r.Method == MethodGet {
			if r.URL.Path == "/profile" {
				// 004DDB79-6801-4587-B976-F093E6AC44FF
				auth := r.Header.Get("Authorization")
				t.Logf("Bearer Auth: %v", auth)

				w.Header().Set(hdrContentTypeKey, jsonContentType)

				if !strings.HasPrefix(auth, "Bearer ") {
					w.Header().Set("Www-Authenticate", "Protected Realm")
					w.WriteHeader(http.StatusUnauthorized)
					_, _ = w.Write([]byte(`{ "id": "unauthorized", "message": "Invalid credentials" }`))

					return
				}

				if auth[7:] == "004DDB79-6801-4587-B976-F093E6AC44FF" || auth[7:] == "004DDB79-6801-4587-B976-F093E6AC44FF-Request" {
					_, _ = w.Write([]byte(`{ "id": "success", "message": "login successful" }`))
				}
			}

			return
		}

		if r.Method == MethodPost {
			if r.URL.Path == "/login" {
				auth := r.Header.Get("Authorization")
				t.Logf("Basic Auth: %v", auth)

				w.Header().Set(hdrContentTypeKey, jsonContentType)

				password, err := base64.StdEncoding.DecodeString(auth[6:])
				if err != nil || string(password) != "myuser:basicauth" {
					w.Header().Set("Www-Authenticate", "Protected Realm")
					w.WriteHeader(http.StatusUnauthorized)
					_, _ = w.Write([]byte(`{ "id": "unauthorized", "message": "Invalid credentials" }`))

					return
				}

				_, _ = w.Write([]byte(`{ "id": "success", "message": "login successful" }`))
			}

			return
		}
	}))

	return ts
}

func createGenServer(t *testing.T) *httptest.Server {
	ts := createTestServer(func(w http.ResponseWriter, r *http.Request) {
		t.Logf("Method: %v", r.Method)
		t.Logf("Path: %v", r.URL.Path)

		if r.Method == MethodPut {
			if r.URL.Path == "/plaintext" {
				_, _ = w.Write([]byte("TestPut: plain text response"))
			} else if r.URL.Path == "/json" {
				w.Header().Set(hdrContentTypeKey, jsonContentType)
				_, _ = w.Write([]byte(`{"response":"json response"}`))
			} else if r.URL.Path == "/xml" {
				w.Header().Set(hdrContentTypeKey, "application/xml")
				_, _ = w.Write([]byte(`<?xml version="1.0" encoding="UTF-8"?><Response>XML response</Response>`))
			}
		}

		if r.Method == MethodOptions && r.URL.Path == "/options" {
			w.Header().Set("Access-Control-Allow-Origin", "localhost")
			w.Header().Set("Access-Control-Allow-Methods", "PUT, PATCH")
			w.Header().Set("Access-Control-Expose-Headers", "x-go-resty-id")
			w.WriteHeader(http.StatusOK)
		}

		if r.Method == MethodPatch && r.URL.Path == "/patch" {
			w.WriteHeader(http.StatusOK)
		}
	})

	return ts
}

func createRedirectServer(t *testing.T) *httptest.Server {
	ts := createTestServer(func(w http.ResponseWriter, r *http.Request) {
		t.Logf("Method: %v", r.Method)
		t.Logf("Path: %v", r.URL.Path)

		if r.Method == MethodGet {
			if strings.HasPrefix(r.URL.Path, "/redirect-host-check-") {
				cntStr := strings.SplitAfter(r.URL.Path, "-")[3]
				cnt, _ := strconv.Atoi(cntStr)

				if cnt != 7 { // Testing hard stop via logical
					if cnt >= 5 {
						http.Redirect(w, r, "http://httpbin.org/get", http.StatusTemporaryRedirect)
					} else {
						http.Redirect(w, r, fmt.Sprintf("/redirect-host-check-%d", (cnt+1)), http.StatusTemporaryRedirect)
					}
				}
			} else if strings.HasPrefix(r.URL.Path, "/redirect-") {
				cntStr := strings.SplitAfter(r.URL.Path, "-")[1]
				cnt, _ := strconv.Atoi(cntStr)

				http.Redirect(w, r, fmt.Sprintf("/redirect-%d", (cnt+1)), http.StatusTemporaryRedirect)
			}
		}
	})

	return ts
}

func createTestServer(fn func(w http.ResponseWriter, r *http.Request)) *httptest.Server {
	return httptest.NewServer(http.HandlerFunc(fn))
}

func dc() *Client {
	DefaultClient = New()
	return DefaultClient
}

func dcr() *Request {
	return dc().R()
}

func dclr() *Request {
	c := dc()
	c.SetDebug(true)
	c.SetLogger(ioutil.Discard)

	return c.R()
}

func assertError(t *testing.T, err error) {
	if err != nil {
		t.Errorf("Error occurred [%v]", err)
	}
}

func assertEqual(t *testing.T, e, g interface{}) (r bool) {
	r = compare(e, g)
	if !r {
		t.Errorf("Expected [%v], got [%v]", e, g)
	}

	return
}

func assertNotEqual(t *testing.T, e, g interface{}) (r bool) {
	if compare(e, g) {
		t.Errorf("Expected [%v], got [%v]", e, g)
	} else {
		r = true
	}

	return
}

func compare(e, g interface{}) (r bool) {
	ev := reflect.ValueOf(e)
	gv := reflect.ValueOf(g)

	if ev.Kind() != gv.Kind() {
		return
	}

	switch ev.Kind() {
	case reflect.Int, reflect.Int8, reflect.Int16, reflect.Int32, reflect.Int64:
		r = (ev.Int() == gv.Int())
	case reflect.Uint, reflect.Uint8, reflect.Uint16, reflect.Uint32, reflect.Uint64:
		r = (ev.Uint() == gv.Uint())
	case reflect.Float32, reflect.Float64:
		r = (ev.Float() == gv.Float())
	case reflect.String:
		r = (ev.String() == gv.String())
	case reflect.Bool:
		r = (ev.Bool() == gv.Bool())
	}

	return
}

func logResponse(t *testing.T, resp *Response) {
	t.Logf("Response Status: %v", resp.Status())
	t.Logf("Response Time: %v", resp.Time())
	t.Logf("Response Headers: %v", resp.Header())
	t.Logf("Response Cookies: %v", resp.Cookies())
	t.Logf("Response Body: %v", resp)
}

func cleaupFiles(files ...string) {
	pwd, _ := os.Getwd()

	for _, f := range files {
		_ = os.RemoveAll(filepath.Join(pwd, f))
	}
}<|MERGE_RESOLUTION|>--- conflicted
+++ resolved
@@ -1123,7 +1123,8 @@
 
 	resp, err := r.Get("/")
 	assertError(t, err)
-	if err == nil {
+	assertEqual(t, true, (resp != nil))
+	if resp != nil {
 		assertEqual(t, http.StatusOK, resp.StatusCode())
 	}
 }
@@ -1137,7 +1138,23 @@
 	assertEqual(t, true, strings.Contains(err.Error(), "no such host"))
 }
 
-<<<<<<< HEAD
+func TestDeprecatedCodeCovergae(t *testing.T) {
+	var user1 User
+	err := Unmarshal("application/json",
+		[]byte(`{"username":"testuser", "password":"testpass"}`), &user1)
+	assertError(t, err)
+	assertEqual(t, "testuser", user1.Username)
+	assertEqual(t, "testpass", user1.Password)
+
+	var user2 User
+	err = Unmarshal("application/xml",
+		[]byte(`<?xml version="1.0" encoding="UTF-8"?><User><Username>testuser</Username><Password>testpass</Password></User>`),
+		&user2)
+	assertError(t, err)
+	assertEqual(t, "testuser", user1.Username)
+	assertEqual(t, "testpass", user1.Password)
+}
+
 func TestRequestDoNotParseResponse(t *testing.T) {
 	ts := createGetServer(t)
 	defer ts.Close()
@@ -1151,12 +1168,10 @@
 
 	buf := getBuffer()
 	defer putBuffer(buf)
-	defer func() {
-		_ = resp.RawBody().Close()
-	}()
 	_, _ = io.Copy(buf, resp.RawBody())
 
 	assertEqual(t, "TestGet: text response", buf.String())
+	_ = resp.RawBody().Close()
 
 	// Manually setting RawResponse as nil
 	resp, err = dc().R().
@@ -1178,25 +1193,6 @@
 // Testing Unexported methods
 //___________________________________
 
-=======
-func TestDeprecatedCodeCovergae(t *testing.T) {
-	var user1 User
-	err := Unmarshal("application/json",
-		[]byte(`{"username":"testuser", "password":"testpass"}`), &user1)
-	assertError(t, err)
-	assertEqual(t, "testuser", user1.Username)
-	assertEqual(t, "testpass", user1.Password)
-
-	var user2 User
-	err = Unmarshal("application/xml",
-		[]byte(`<?xml version="1.0" encoding="UTF-8"?><User><Username>testuser</Username><Password>testpass</Password></User>`),
-		&user2)
-	assertError(t, err)
-	assertEqual(t, "testuser", user1.Username)
-	assertEqual(t, "testpass", user1.Password)
-}
-
->>>>>>> 6d8c785a
 func getTestDataPath() string {
 	pwd, _ := os.Getwd()
 	return pwd + "/test-data"
