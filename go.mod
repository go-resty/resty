--- conflicted
+++ resolved
@@ -1,10 +1,6 @@
 module github.com/go-resty/resty/v3
 
-<<<<<<< HEAD
-go 1.18
-=======
 go 1.19
->>>>>>> 82ae758b
 
 require (
 	golang.org/x/net v0.27.0
