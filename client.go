--- conflicted
+++ resolved
@@ -130,27 +130,6 @@
 	// value when `SetAuthToken` option is used.
 	HeaderAuthorizationKey string
 
-<<<<<<< HEAD
-	jsonEscapeHTML     bool
-	setContentLength   bool
-	closeConnection    bool
-	notParseResponse   bool
-	trace              bool
-	debugBodySizeLimit int64
-	outputDirectory    string
-	scheme             string
-	log                Logger
-	httpClient         *http.Client
-	proxyURL           *url.URL
-	beforeRequest      []RequestMiddleware
-	udBeforeRequest    []RequestMiddleware
-	preReqHook         PreRequestHook
-	afterResponse      []ResponseMiddleware
-	requestLog         RequestLogCallback
-	responseLog        ResponseLogCallback
-	errorHooks         []ErrorHook
-	rateLimiter        *rate.Limiter
-=======
 	jsonEscapeHTML      bool
 	setContentLength    bool
 	closeConnection     bool
@@ -174,7 +153,7 @@
 	errorHooks          []ErrorHook
 	invalidHooks        []ErrorHook
 	panicHooks          []ErrorHook
->>>>>>> 15cedd4f
+	rateLimiter         *rate.Limiter
 }
 
 // User type is to hold an username and password information
