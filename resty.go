// Copyright (c) 2015-2024 Jeevanandam M (jeeva@myjeeva.com), All rights reserved.
// resty source code and usage is governed by a MIT style
// license that can be found in the LICENSE file.

// Package resty provides Simple HTTP and REST client library for Go.
package resty

import (
	"encoding/json"
	"encoding/xml"
	"math"
	"net"
	"net/http"
	"net/http/cookiejar"
	"net/url"
	"runtime"
	"sync"
	"time"

	"golang.org/x/net/publicsuffix"
)

// Version # of resty
<<<<<<< HEAD
const Version = "3.0.0-dev"
=======
const Version = "2.14.0"
>>>>>>> 82ae758b

// New method creates a new Resty client.
func New() *Client {
	return NewWithTransportSettings(nil)
}

// NewWithTransportSettings method creates a new Resty client with provided
// timeout values.
func NewWithTransportSettings(transportSettings *TransportSettings) *Client {
	return NewWithDialerAndTransportSettings(nil, transportSettings)
}

// NewWithClient method creates a new Resty client with given `http.Client`.
func NewWithClient(hc *http.Client) *Client {
	return createClient(hc)
}

// NewWithDialer method creates a new Resty client with given Local Address
// to dial from.
func NewWithDialer(dialer *net.Dialer) *Client {
	return NewWithDialerAndTransportSettings(dialer, nil)
}

// NewWithLocalAddr method creates a new Resty client with given Local Address
// to dial from.
func NewWithLocalAddr(localAddr net.Addr) *Client {
	return NewWithDialerAndTransportSettings(
		&net.Dialer{LocalAddr: localAddr},
		nil,
	)
}

// NewWithDialerAndTransportSettings method creates a new Resty client with given Local Address
// to dial from.
func NewWithDialerAndTransportSettings(dialer *net.Dialer, transportSettings *TransportSettings) *Client {
	return createClient(&http.Client{
		Jar:       createCookieJar(),
		Transport: createTransport(dialer, transportSettings),
	})
}

//‾‾‾‾‾‾‾‾‾‾‾‾‾‾‾‾‾‾‾‾‾‾‾‾‾‾‾‾‾‾‾‾‾‾‾‾‾‾‾‾‾‾‾‾‾‾‾‾‾‾‾‾‾‾‾‾‾‾‾‾‾‾‾‾‾‾‾‾‾‾‾
// Unexported methods
//_______________________________________________________________________

func createTransport(dialer *net.Dialer, transportSettings *TransportSettings) *http.Transport {
	if transportSettings == nil {
		transportSettings = &TransportSettings{}
	}

	// Dialer

	if dialer == nil {
		dialer = &net.Dialer{}
	}

	if transportSettings.DialerTimeout > 0 {
		dialer.Timeout = transportSettings.DialerTimeout
	} else {
		dialer.Timeout = 30 * time.Second
	}

	if transportSettings.DialerKeepAlive > 0 {
		dialer.KeepAlive = transportSettings.DialerKeepAlive
	} else {
		dialer.KeepAlive = 30 * time.Second
	}

	// Transport
	t := &http.Transport{
		Proxy:              http.ProxyFromEnvironment,
		DialContext:        transportDialContext(dialer),
		DisableKeepAlives:  transportSettings.DisableKeepAlives,
		DisableCompression: transportSettings.DisableCompression,
		ForceAttemptHTTP2:  true,
	}

	if transportSettings.IdleConnTimeout > 0 {
		t.IdleConnTimeout = transportSettings.IdleConnTimeout
	} else {
		t.IdleConnTimeout = 90 * time.Second
	}

	if transportSettings.TLSHandshakeTimeout > 0 {
		t.TLSHandshakeTimeout = transportSettings.TLSHandshakeTimeout
	} else {
		t.TLSHandshakeTimeout = 10 * time.Second
	}

	if transportSettings.ExpectContinueTimeout > 0 {
		t.ExpectContinueTimeout = transportSettings.ExpectContinueTimeout
	} else {
		t.ExpectContinueTimeout = 1 * time.Second
	}

	if transportSettings.MaxIdleConns > 0 {
		t.MaxIdleConns = transportSettings.MaxIdleConns
	} else {
		t.MaxIdleConns = 100
	}

	if transportSettings.MaxIdleConnsPerHost > 0 {
		t.MaxIdleConnsPerHost = transportSettings.MaxIdleConnsPerHost
	} else {
		t.MaxIdleConnsPerHost = runtime.GOMAXPROCS(0) + 1
	}

	//
	// No default value in Resty for following settings, added to
	// provide ability to set value otherwise the Go HTTP client
	// default value applies.
	//

	if transportSettings.ResponseHeaderTimeout > 0 {
		t.ResponseHeaderTimeout = transportSettings.ResponseHeaderTimeout
	}

	if transportSettings.MaxResponseHeaderBytes > 0 {
		t.MaxResponseHeaderBytes = transportSettings.MaxResponseHeaderBytes
	}

	if transportSettings.WriteBufferSize > 0 {
		t.WriteBufferSize = transportSettings.WriteBufferSize
	}

	if transportSettings.ReadBufferSize > 0 {
		t.ReadBufferSize = transportSettings.ReadBufferSize
	}

	return t
}

func createCookieJar() *cookiejar.Jar {
	cookieJar, _ := cookiejar.New(&cookiejar.Options{PublicSuffixList: publicsuffix.List})
	return cookieJar
}

func createClient(hc *http.Client) *Client {
	c := &Client{ // not setting language default values
		QueryParam:             url.Values{},
		FormData:               url.Values{},
		Header:                 http.Header{},
		Cookies:                make([]*http.Cookie, 0),
		RetryWaitTime:          defaultWaitTime,
		RetryMaxWaitTime:       defaultMaxWaitTime,
		PathParams:             make(map[string]string),
		RawPathParams:          make(map[string]string),
		JSONMarshal:            json.Marshal,
		JSONUnmarshal:          json.Unmarshal,
		XMLMarshal:             xml.Marshal,
		XMLUnmarshal:           xml.Unmarshal,
		HeaderAuthorizationKey: http.CanonicalHeaderKey("Authorization"),

		jsonEscapeHTML:      true,
		httpClient:          hc,
		debugBodySizeLimit:  math.MaxInt32,
		udBeforeRequestLock: &sync.RWMutex{},
		afterResponseLock:   &sync.RWMutex{},
	}

	// Logger
	c.SetLogger(createLogger())

	// default before request middlewares
	c.beforeRequest = []RequestMiddleware{
		parseRequestURL,
		parseRequestHeader,
		parseRequestBody,
		createHTTPRequest,
		addCredentials,
	}

	// user defined request middlewares
	c.udBeforeRequest = []RequestMiddleware{}

	// default after response middlewares
	c.afterResponse = []ResponseMiddleware{
		responseLogger,
		parseResponseBody,
		saveResponseIntoFile,
	}

	return c
}<|MERGE_RESOLUTION|>--- conflicted
+++ resolved
@@ -21,11 +21,7 @@
 )
 
 // Version # of resty
-<<<<<<< HEAD
 const Version = "3.0.0-dev"
-=======
-const Version = "2.14.0"
->>>>>>> 82ae758b
 
 // New method creates a new Resty client.
 func New() *Client {
