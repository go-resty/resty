load("@bazel_gazelle//:def.bzl", "gazelle")
load("@io_bazel_rules_go//go:def.bzl", "go_library", "go_test")

# gazelle:prefix github.com/go-resty/resty/v2
# gazelle:go_naming_convention import_alias
gazelle(name = "gazelle")

go_library(
    name = "resty",
    srcs = [
        "client.go",
        "digest.go",
        "middleware.go",
        "redirect.go",
        "request.go",
        "response.go",
        "resty.go",
        "retry.go",
        "trace.go",
<<<<<<< HEAD
=======
        "transport.go",
        "transport112.go",
>>>>>>> 82ae758b
        "transport_js.go",
        "transport_other.go",
        "util.go",
        "util_curl.go",
    ],
    importpath = "github.com/go-resty/resty/v2",
    visibility = ["//visibility:public"],
    deps = [
        "//shellescape",
        "@org_golang_x_net//publicsuffix:go_default_library",
    ],
)

go_test(
    name = "resty_test",
    srcs = [
        "client_test.go",
        "context_test.go",
        "example_test.go",
        "middleware_test.go",
        "request_test.go",
        "resty_test.go",
        "retry_test.go",
        "util_test.go",
    ],
    data = glob([".testdata/*"]),
    embed = [":resty"],
    deps = [
        "@org_golang_x_net//proxy:go_default_library",
        "@org_golang_x_time//rate:go_default_library",
    ],
)

alias(
    name = "go_default_library",
    actual = ":resty",
    visibility = ["//visibility:public"],
)<|MERGE_RESOLUTION|>--- conflicted
+++ resolved
@@ -17,11 +17,6 @@
         "resty.go",
         "retry.go",
         "trace.go",
-<<<<<<< HEAD
-=======
-        "transport.go",
-        "transport112.go",
->>>>>>> 82ae758b
         "transport_js.go",
         "transport_other.go",
         "util.go",
