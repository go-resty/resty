--- conflicted
+++ resolved
@@ -291,13 +291,8 @@
 
 func sliently(_ ...interface{}) {}
 
-<<<<<<< HEAD
-func composeHeaders(hdrs http.Header) string {
+func composeHeaders(c *Client, r *Request, hdrs http.Header) string {
 	str := make([]string, 0, len(hdrs))
-=======
-func composeHeaders(c *Client, r *Request, hdrs http.Header) string {
-	var str []string
->>>>>>> a893c370
 	for _, k := range sortHeaderKeys(hdrs) {
 		var v string
 		if k == "Cookie" {
