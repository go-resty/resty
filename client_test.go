// Copyright (c) 2015-2024 Jeevanandam M (jeeva@myjeeva.com), All rights reserved.
// resty source code and usage is governed by a MIT style
// license that can be found in the LICENSE file.

package resty

import (
	"bytes"
	"compress/gzip"
	"crypto/rand"
	"crypto/tls"
	"errors"
	"fmt"
	"io"
	"net"
	"net/http"
	"net/url"
	"os"
	"path/filepath"
	"reflect"
	"strconv"
	"strings"
	"sync"
	"testing"
	"time"
)

func TestClientBasicAuth(t *testing.T) {
	ts := createAuthServer(t)
	defer ts.Close()

	c := dc()
	c.SetBasicAuth("myuser", "basicauth").
		SetBaseURL(ts.URL).
		SetTLSClientConfig(&tls.Config{InsecureSkipVerify: true})

	resp, err := c.R().
		SetResult(&AuthSuccess{}).
		Post("/login")

	assertError(t, err)
	assertEqual(t, http.StatusOK, resp.StatusCode())

	t.Logf("Result Success: %q", resp.Result().(*AuthSuccess))
	logResponse(t, resp)
}

func TestClientAuthToken(t *testing.T) {
	ts := createAuthServer(t)
	defer ts.Close()

	c := dc()
	c.SetTLSClientConfig(&tls.Config{InsecureSkipVerify: true}).
		SetAuthToken("004DDB79-6801-4587-B976-F093E6AC44FF").
		SetBaseURL(ts.URL + "/")

	resp, err := c.R().Get("/profile")

	assertError(t, err)
	assertEqual(t, http.StatusOK, resp.StatusCode())
}

func TestClientAuthScheme(t *testing.T) {
	ts := createAuthServer(t)
	defer ts.Close()

	c := dc()
	// Ensure default Bearer
	c.SetTLSClientConfig(&tls.Config{InsecureSkipVerify: true}).
		SetAuthToken("004DDB79-6801-4587-B976-F093E6AC44FF").
		SetBaseURL(ts.URL + "/")

	resp, err := c.R().Get("/profile")

	assertError(t, err)
	assertEqual(t, http.StatusOK, resp.StatusCode())

	// Ensure setting the scheme works as well
	c.SetAuthScheme("Bearer")
	assertEqual(t, "Bearer", c.AuthScheme())

	resp2, err2 := c.R().Get("/profile")
	assertError(t, err2)
	assertEqual(t, http.StatusOK, resp2.StatusCode())

}

func TestClientDigestAuth(t *testing.T) {
	conf := defaultDigestServerConf()
	ts := createDigestServer(t, conf)
	defer ts.Close()

	c := dc().
		SetBaseURL(ts.URL+"/").
		SetDigestAuth(conf.username, conf.password)

	resp, err := c.R().
		SetResult(&AuthSuccess{}).
		Get(conf.uri)
	assertError(t, err)
	assertEqual(t, http.StatusOK, resp.StatusCode())

	t.Logf("Result Success: %q", resp.Result().(*AuthSuccess))
	logResponse(t, resp)
}

func TestClientDigestSession(t *testing.T) {
	conf := defaultDigestServerConf()
	conf.algo = "MD5-sess"
	conf.qop = "auth, auth-int"
	ts := createDigestServer(t, conf)
	defer ts.Close()

	c := dc().
		SetBaseURL(ts.URL+"/").
		SetDigestAuth(conf.username, conf.password)

	resp, err := c.R().
		SetResult(&AuthSuccess{}).
		Get(conf.uri)
	assertError(t, err)
	assertEqual(t, http.StatusOK, resp.StatusCode())

	t.Logf("Result Success: %q", resp.Result().(*AuthSuccess))
	logResponse(t, resp)
}

func TestClientDigestErrors(t *testing.T) {
	type test struct {
		mutateConf func(*digestServerConfig)
		expect     error
	}
	tests := []test{
		{mutateConf: func(c *digestServerConfig) { c.algo = "BAD_ALGO" }, expect: ErrDigestAlgNotSupported},
		{mutateConf: func(c *digestServerConfig) { c.qop = "bad-qop" }, expect: ErrDigestQopNotSupported},
		{mutateConf: func(c *digestServerConfig) { c.qop = "" }, expect: ErrDigestNoQop},
		{mutateConf: func(c *digestServerConfig) { c.charset = "utf-16" }, expect: ErrDigestCharset},
		{mutateConf: func(c *digestServerConfig) { c.uri = "/bad" }, expect: ErrDigestBadChallenge},
		{mutateConf: func(c *digestServerConfig) { c.uri = "/unknown_param" }, expect: ErrDigestBadChallenge},
		{mutateConf: func(c *digestServerConfig) { c.uri = "/missing_value" }, expect: ErrDigestBadChallenge},
		{mutateConf: func(c *digestServerConfig) { c.uri = "/unclosed_quote" }, expect: ErrDigestBadChallenge},
		{mutateConf: func(c *digestServerConfig) { c.uri = "/no_challenge" }, expect: ErrDigestBadChallenge},
		{mutateConf: func(c *digestServerConfig) { c.uri = "/status_500" }, expect: nil},
	}

	for _, tc := range tests {
		conf := defaultDigestServerConf()
		tc.mutateConf(conf)
		ts := createDigestServer(t, conf)

		c := dc().
			SetBaseURL(ts.URL+"/").
			SetDigestAuth(conf.username, conf.password)

		_, err := c.R().Get(conf.uri)
		assertErrorIs(t, tc.expect, err)
		ts.Close()
	}
}

func TestOnAfterMiddleware(t *testing.T) {
	ts := createGenServer(t)
	defer ts.Close()

	c := dc()
	c.OnAfterResponse(func(c *Client, res *Response) error {
		t.Logf("Request sent at: %v", res.Request.Time)
		t.Logf("Response Received at: %v", res.ReceivedAt())

		return nil
	})

	resp, err := c.R().
		SetBody("OnAfterResponse: This is plain text body to server").
		Put(ts.URL + "/plaintext")

	assertError(t, err)
	assertEqual(t, http.StatusOK, resp.StatusCode())
	assertEqual(t, "TestPut: plain text response", resp.String())
}

func TestClientRedirectPolicy(t *testing.T) {
	ts := createRedirectServer(t)
	defer ts.Close()

	c := dc().SetRedirectPolicy(FlexibleRedirectPolicy(20))
	_, err := c.R().Get(ts.URL + "/redirect-1")

	assertEqual(t, true, (err.Error() == "Get /redirect-21: stopped after 20 redirects" ||
		err.Error() == "Get \"/redirect-21\": stopped after 20 redirects"))

	c.SetRedirectPolicy(NoRedirectPolicy())
	_, err = c.R().Get(ts.URL + "/redirect-1")
	assertEqual(t, true, (err.Error() == "Get /redirect-2: auto redirect is disabled" ||
		err.Error() == "Get \"/redirect-2\": auto redirect is disabled"))
}

func TestClientTimeout(t *testing.T) {
	ts := createGetServer(t)
	defer ts.Close()

	c := dc().SetTimeout(time.Second * 3)
	_, err := c.R().Get(ts.URL + "/set-timeout-test")

	assertEqual(t, true, strings.Contains(strings.ToLower(err.Error()), "timeout"))
}

func TestClientTimeoutWithinThreshold(t *testing.T) {
	ts := createGetServer(t)
	defer ts.Close()

	c := dc().SetTimeout(time.Second * 3)
	resp, err := c.R().Get(ts.URL + "/set-timeout-test-with-sequence")

	assertError(t, err)

	seq1, _ := strconv.ParseInt(resp.String(), 10, 32)

	resp, err = c.R().Get(ts.URL + "/set-timeout-test-with-sequence")
	assertError(t, err)

	seq2, _ := strconv.ParseInt(resp.String(), 10, 32)

	assertEqual(t, seq1+1, seq2)
}

func TestClientTimeoutInternalError(t *testing.T) {
	c := dc().SetTimeout(time.Second * 1)
	_, _ = c.R().Get("http://localhost:9000/set-timeout-test")
}

func TestClientProxy(t *testing.T) {
	ts := createGetServer(t)
	defer ts.Close()

	c := dc()
	c.SetTimeout(1 * time.Second)
	c.SetProxy("http://sampleproxy:8888")

	resp, err := c.R().Get(ts.URL)
	assertNotNil(t, resp)
	assertNotNil(t, err)

	// error
	c.SetProxy("//not.a.user@%66%6f%6f.com:8888")

	resp, err = c.R().
		Get(ts.URL)
	assertNotNil(t, err)
	assertNotNil(t, resp)
}

func TestClientSetCertificates(t *testing.T) {
	client := dc()
	client.SetCertificates(tls.Certificate{})

	transport, err := client.Transport()

	assertNil(t, err)
	assertEqual(t, 1, len(transport.TLSClientConfig.Certificates))
}

func TestClientSetRootCertificate(t *testing.T) {
	client := dc()
	client.SetRootCertificate(filepath.Join(getTestDataPath(), "sample-root.pem"))

	transport, err := client.Transport()

	assertNil(t, err)
	assertNotNil(t, transport.TLSClientConfig.RootCAs)
}

func TestClientSetRootCertificateNotExists(t *testing.T) {
	client := dc()
	client.SetRootCertificate(filepath.Join(getTestDataPath(), "not-exists-sample-root.pem"))

	transport, err := client.Transport()

	assertNil(t, err)
	assertNil(t, transport.TLSClientConfig)
}

func TestClientSetRootCertificateFromString(t *testing.T) {
	client := dc()
	rootPemData, err := os.ReadFile(filepath.Join(getTestDataPath(), "sample-root.pem"))
	assertNil(t, err)

	client.SetRootCertificateFromString(string(rootPemData))

	transport, err := client.Transport()

	assertNil(t, err)
	assertNotNil(t, transport.TLSClientConfig.RootCAs)
}

func TestClientSetRootCertificateFromStringErrorTls(t *testing.T) {
	client := NewWithClient(&http.Client{})
	client.outputLogTo(io.Discard)

	rootPemData, err := os.ReadFile(filepath.Join(getTestDataPath(), "sample-root.pem"))
	assertNil(t, err)
	rt := &CustomRoundTripper{}
	client.SetTransport(rt)
	transport, err := client.Transport()

	client.SetRootCertificateFromString(string(rootPemData))

	assertNotNil(t, rt)
	assertNotNil(t, err)
	assertNil(t, transport)
}

func TestClientOnBeforeRequestModification(t *testing.T) {
	tc := dc()
	tc.OnBeforeRequest(func(c *Client, r *Request) error {
		r.SetAuthToken("This is test auth token")
		return nil
	})

	ts := createGetServer(t)
	defer ts.Close()

	resp, err := tc.R().Get(ts.URL + "/")

	assertError(t, err)
	assertEqual(t, http.StatusOK, resp.StatusCode())
	assertEqual(t, "200 OK", resp.Status())
	assertNotNil(t, resp.Body())
	assertEqual(t, "TestGet: text response", resp.String())

	logResponse(t, resp)
}

func TestClientSetHeaderVerbatim(t *testing.T) {
	ts := createPostServer(t)
	defer ts.Close()

	c := dc().
		SetHeaderVerbatim("header-lowercase", "value_lowercase").
		SetHeader("header-lowercase", "value_standard")

	//lint:ignore SA1008 valid one, so ignore this!
	unConventionHdrValue := strings.Join(c.Header()["header-lowercase"], "")
	assertEqual(t, "value_lowercase", unConventionHdrValue)
	assertEqual(t, "value_standard", c.Header().Get("Header-Lowercase"))
}

func TestClientSetTransport(t *testing.T) {
	ts := createGetServer(t)
	defer ts.Close()
	client := dc()

	transport := &http.Transport{
		// something like Proxying to httptest.Server, etc...
		Proxy: func(req *http.Request) (*url.URL, error) {
			return url.Parse(ts.URL)
		},
	}
	client.SetTransport(transport)
	transportInUse, err := client.Transport()

	assertNil(t, err)
	assertEqual(t, true, transport == transportInUse)
}

func TestClientSetScheme(t *testing.T) {
	client := dc()

	client.SetScheme("http")

	assertEqual(t, true, client.scheme == "http")
}

func TestClientSetCookieJar(t *testing.T) {
	client := dc()
	backupJar := client.httpClient.Jar

	client.SetCookieJar(nil)
	assertNil(t, client.httpClient.Jar)

	client.SetCookieJar(backupJar)
	assertEqual(t, true, client.httpClient.Jar == backupJar)
}

func TestClientOptions(t *testing.T) {
	client := dc()
	client.SetContentLength(true)
	assertEqual(t, client.setContentLength, true)

	client.SetBaseURL("http://httpbin.org")
	assertEqual(t, "http://httpbin.org", client.BaseURL())

	client.SetHeader(hdrContentTypeKey, "application/json; charset=utf-8")
	client.SetHeaders(map[string]string{
		hdrUserAgentKey: "Mozilla/5.0 (Macintosh; Intel Mac OS X 10_10_5) go-resty v0.1",
		"X-Request-Id":  strconv.FormatInt(time.Now().UnixNano(), 10),
	})
	assertEqual(t, "application/json; charset=utf-8", client.Header().Get(hdrContentTypeKey))

	client.SetCookie(&http.Cookie{
		Name:  "default-cookie",
		Value: "This is cookie default-cookie value",
	})
	assertEqual(t, "default-cookie", client.Cookies()[0].Name)

	cookies := []*http.Cookie{
		{
			Name:  "default-cookie-1",
			Value: "This is default-cookie 1 value",
		}, {
			Name:  "default-cookie-2",
			Value: "This is default-cookie 2 value",
		},
	}
	client.SetCookies(cookies)
	assertEqual(t, "default-cookie-1", client.Cookies()[1].Name)
	assertEqual(t, "default-cookie-2", client.Cookies()[2].Name)

	client.SetQueryParam("test_param_1", "Param_1")
	client.SetQueryParams(map[string]string{"test_param_2": "Param_2", "test_param_3": "Param_3"})
	assertEqual(t, "Param_3", client.QueryParam().Get("test_param_3"))

	rTime := strconv.FormatInt(time.Now().UnixNano(), 10)
	client.SetFormData(map[string]string{"r_time": rTime})
	assertEqual(t, rTime, client.FormData().Get("r_time"))

	client.SetBasicAuth("myuser", "mypass")
	assertEqual(t, "myuser", client.BasicAuth().Username)

	client.SetAuthToken("AC75BD37F019E08FBC594900518B4F7E")
	assertEqual(t, "AC75BD37F019E08FBC594900518B4F7E", client.Token())

	client.SetDisableWarn(true)
	assertEqual(t, client.DisableWarn(), true)

	client.SetRetryCount(3)
	assertEqual(t, 3, client.RetryCount())

	rwt := time.Duration(1000) * time.Millisecond
	client.SetRetryWaitTime(rwt)
	assertEqual(t, rwt, client.RetryWaitTime())

	mrwt := time.Duration(2) * time.Second
	client.SetRetryMaxWaitTime(mrwt)
	assertEqual(t, mrwt, client.RetryMaxWaitTime())

	client.AddRetryAfterErrorCondition()
	equal(client.RetryConditions()[0], func(response *Response, err error) bool {
		return response.IsError()
	})

	err := &AuthError{}
	client.SetError(err)
	if reflect.TypeOf(err) == client.Error() {
		t.Error("SetError failed")
	}

	client.SetTLSClientConfig(&tls.Config{InsecureSkipVerify: true})
	transport, transportErr := client.Transport()

	assertNil(t, transportErr)
	assertEqual(t, true, transport.TLSClientConfig.InsecureSkipVerify)

	client.OnBeforeRequest(func(c *Client, r *Request) error {
		c.log.Debugf("I'm in Request middleware")
		return nil // if it success
	})
	client.OnAfterResponse(func(c *Client, r *Response) error {
		c.log.Debugf("I'm in Response middleware")
		return nil // if it success
	})

	client.SetTimeout(5 * time.Second)
	client.SetRedirectPolicy(FlexibleRedirectPolicy(10), func(req *http.Request, via []*http.Request) error {
		return errors.New("sample test redirect")
	})
	client.SetContentLength(true)

	client.SetDebug(true)
	assertEqual(t, client.Debug(), true)

	var sl int64 = 1000000
	client.SetDebugBodyLimit(sl)
	assertEqual(t, client.debugBodySizeLimit, sl)

	client.SetAllowGetMethodPayload(true)
	assertEqual(t, client.AllowGetMethodPayload(), true)

	client.SetScheme("http")
	assertEqual(t, client.scheme, "http")

	client.SetCloseConnection(true)
	assertEqual(t, client.closeConnection, true)
}

func TestContentLengthWhenBodyIsNil(t *testing.T) {
	client := dc()

	client.SetPreRequestHook(func(c *Client, r *http.Request) error {
		assertEqual(t, "0", r.Header.Get(hdrContentLengthKey))
		return nil
	})

	client.R().SetContentLength(true).SetBody(nil).Get("http://localhost")
}

func TestClientPreRequestHook(t *testing.T) {
	client := dc()
	client.SetPreRequestHook(func(c *Client, r *http.Request) error {
		c.log.Debugf("I'm in Pre-Request Hook")
		return nil
	})

	client.SetPreRequestHook(func(c *Client, r *http.Request) error {
		c.log.Debugf("I'm Overwriting existing Pre-Request Hook")

		// Reading Request `N` no of times
		for i := 0; i < 5; i++ {
			b, _ := r.GetBody()
			rb, _ := io.ReadAll(b)
			c.log.Debugf("%s %v", string(rb), len(rb))
			assertEqual(t, true, len(rb) >= 45)
		}
		return nil
	})

	ts := createPostServer(t)
	defer ts.Close()

	// Regular bodybuf use case
	resp, _ := client.R().
		SetBody(map[string]interface{}{"username": "testuser", "password": "testpass"}).
		Post(ts.URL + "/login")
	assertEqual(t, http.StatusOK, resp.StatusCode())
	assertEqual(t, `{ "id": "success", "message": "login successful" }`, resp.String())

	// io.Reader body use case
	resp, _ = client.R().
		SetHeader(hdrContentTypeKey, jsonContentType).
		SetBody(bytes.NewReader([]byte(`{"username":"testuser", "password":"testpass"}`))).
		Post(ts.URL + "/login")
	assertEqual(t, http.StatusOK, resp.StatusCode())
	assertEqual(t, `{ "id": "success", "message": "login successful" }`, resp.String())
}

func TestClientAllowsGetMethodPayload(t *testing.T) {
	ts := createGetServer(t)
	defer ts.Close()

	c := dc()
	c.SetAllowGetMethodPayload(true)
	c.SetPreRequestHook(func(*Client, *http.Request) error { return nil }) // for coverage

	payload := "test-payload"
	resp, err := c.R().SetBody(payload).Get(ts.URL + "/get-method-payload-test")

	assertError(t, err)
	assertEqual(t, http.StatusOK, resp.StatusCode())
	assertEqual(t, payload, resp.String())
}

func TestClientAllowsGetMethodPayloadIoReader(t *testing.T) {
	ts := createGetServer(t)
	defer ts.Close()

	c := dc()
	c.SetAllowGetMethodPayload(true)

	payload := "test-payload"
	body := bytes.NewReader([]byte(payload))
	resp, err := c.R().SetBody(body).Get(ts.URL + "/get-method-payload-test")

	assertError(t, err)
	assertEqual(t, http.StatusOK, resp.StatusCode())
	assertEqual(t, payload, resp.String())
}

func TestClientAllowsGetMethodPayloadDisabled(t *testing.T) {
	ts := createGetServer(t)
	defer ts.Close()

	c := dc()
	c.SetAllowGetMethodPayload(false)

	payload := bytes.NewReader([]byte("test-payload"))
	resp, err := c.R().SetBody(payload).Get(ts.URL + "/get-method-payload-test")

	assertError(t, err)
	assertEqual(t, http.StatusOK, resp.StatusCode())
	assertEqual(t, "", resp.String())
}

func TestClientRoundTripper(t *testing.T) {
	c := NewWithClient(&http.Client{})
	c.outputLogTo(io.Discard)

	rt := &CustomRoundTripper{}
	c.SetTransport(rt)

	ct, err := c.Transport()
	assertNotNil(t, err)
	assertNil(t, ct)
	assertEqual(t, "current transport is not an *http.Transport instance", err.Error())

	c.SetTLSClientConfig(&tls.Config{})
	c.SetProxy("http://localhost:9090")
	c.RemoveProxy()
	c.SetCertificates(tls.Certificate{})
	c.SetRootCertificate(filepath.Join(getTestDataPath(), "sample-root.pem"))
}

func TestClientNewRequest(t *testing.T) {
	c := New()
	request := c.NewRequest()
	assertNotNil(t, request)
}

func TestClientSetJSONMarshaler(t *testing.T) {
	m := func(v interface{}) ([]byte, error) { return nil, nil }
	c := New().SetJSONMarshaler(m)
	p1 := fmt.Sprintf("%p", c.JSONMarshaler())
	p2 := fmt.Sprintf("%p", m)
	assertEqual(t, p1, p2) // functions can not be compared, we only can compare pointers
}

func TestClientSetJSONUnmarshaler(t *testing.T) {
	m := func([]byte, interface{}) error { return nil }
	c := New().SetJSONUnmarshaler(m)
	p1 := fmt.Sprintf("%p", c.JSONUnmarshaler())
	p2 := fmt.Sprintf("%p", m)
	assertEqual(t, p1, p2) // functions can not be compared, we only can compare pointers
}

func TestClientSetXMLMarshaler(t *testing.T) {
	m := func(v interface{}) ([]byte, error) { return nil, nil }
	c := New().SetXMLMarshaler(m)
	p1 := fmt.Sprintf("%p", c.XMLMarshaler())
	p2 := fmt.Sprintf("%p", m)
	assertEqual(t, p1, p2) // functions can not be compared, we only can compare pointers
}

func TestClientSetXMLUnmarshaler(t *testing.T) {
	m := func([]byte, interface{}) error { return nil }
	c := New().SetXMLUnmarshaler(m)
	p1 := fmt.Sprintf("%p", c.XMLUnmarshaler())
	p2 := fmt.Sprintf("%p", m)
	assertEqual(t, p1, p2) // functions can not be compared, we only can compare pointers
}

func TestDebugBodySizeLimit(t *testing.T) {
	ts := createGetServer(t)
	defer ts.Close()

	var lgr bytes.Buffer
	c := dc()
	c.SetDebug(true)
	c.SetDebugBodyLimit(30)
	c.outputLogTo(&lgr)

	testcases := []struct{ url, want string }{
		// Text, does not exceed limit.
		{ts.URL, "TestGet: text response"},
		// Empty response.
		{ts.URL + "/no-content", "***** NO CONTENT *****"},
		// JSON, does not exceed limit.
		{ts.URL + "/json", "{\n   \"TestGet\": \"JSON response\"\n}"},
		// Invalid JSON, does not exceed limit.
		{ts.URL + "/json-invalid", "TestGet: Invalid JSON"},
		// Text, exceeds limit.
		{ts.URL + "/long-text", "RESPONSE TOO LARGE"},
		// JSON, exceeds limit.
		{ts.URL + "/long-json", "RESPONSE TOO LARGE"},
	}

	for _, tc := range testcases {
		_, err := c.R().Get(tc.url)
		assertError(t, err)
		debugLog := lgr.String()
		if !strings.Contains(debugLog, tc.want) {
			t.Errorf("Expected logs to contain [%v], got [\n%v]", tc.want, debugLog)
		}
		lgr.Reset()
	}
}

// CustomRoundTripper just for test
type CustomRoundTripper struct {
}

// RoundTrip just for test
func (rt *CustomRoundTripper) RoundTrip(_ *http.Request) (*http.Response, error) {
	return &http.Response{}, nil
}

func TestAutoGzip(t *testing.T) {
	ts := createGenServer(t)
	defer ts.Close()

	c := New()
	testcases := []struct{ url, want string }{
		{ts.URL + "/gzip-test", "This is Gzip response testing"},
		{ts.URL + "/gzip-test-gziped-empty-body", ""},
		{ts.URL + "/gzip-test-no-gziped-body", ""},
	}
	for _, tc := range testcases {
		resp, err := c.R().
			SetHeader("Accept-Encoding", "gzip").
			Get(tc.url)

		assertError(t, err)
		assertEqual(t, http.StatusOK, resp.StatusCode())
		assertEqual(t, "200 OK", resp.Status())
		assertNotNil(t, resp.Body())
		assertEqual(t, tc.want, resp.String())

		logResponse(t, resp)
	}
}

func TestLogCallbacks(t *testing.T) {
	ts := createAuthServer(t)
	defer ts.Close()

	c := New().SetDebug(true)

	var lgr bytes.Buffer
	c.outputLogTo(&lgr)

	c.OnRequestLog(func(r *RequestLog) error {
		// masking authorization header
		r.Header.Set("Authorization", "Bearer *******************************")
		return nil
	})
	c.OnResponseLog(func(r *ResponseLog) error {
		r.Header.Add("X-Debug-Response-Log", "Modified :)")
		r.Body += "\nModified the response body content"
		return nil
	})

	c.SetTLSClientConfig(&tls.Config{InsecureSkipVerify: true}).
		SetAuthToken("004DDB79-6801-4587-B976-F093E6AC44FF")

	resp, err := c.R().
		SetAuthToken("004DDB79-6801-4587-B976-F093E6AC44FF-Request").
		Get(ts.URL + "/profile")

	assertError(t, err)
	assertEqual(t, http.StatusOK, resp.StatusCode())

	// Validating debug log updates
	logInfo := lgr.String()
	assertEqual(t, true, strings.Contains(logInfo, "Bearer *******************************"))
	assertEqual(t, true, strings.Contains(logInfo, "X-Debug-Response-Log"))
	assertEqual(t, true, strings.Contains(logInfo, "Modified the response body content"))

	// Error scenario
	c.OnRequestLog(func(r *RequestLog) error { return errors.New("request test error") })
	resp, err = c.R().
		SetAuthToken("004DDB79-6801-4587-B976-F093E6AC44FF-Request").
		Get(ts.URL + "/profile")
	assertEqual(t, errors.New("request test error"), err)
	assertNil(t, resp)
	assertNotNil(t, err)

	c.OnRequestLog(nil)
	c.OnResponseLog(func(r *ResponseLog) error { return errors.New("response test error") })
	resp, err = c.R().
		SetAuthToken("004DDB79-6801-4587-B976-F093E6AC44FF-Request").
		Get(ts.URL + "/profile")
	assertEqual(t, errors.New("response test error"), err)
	assertNotNil(t, resp)
}

func TestDebugLogSimultaneously(t *testing.T) {
	ts := createGetServer(t)

	c := New().
		SetDebug(true).
		SetBaseURL(ts.URL).
		outputLogTo(io.Discard)

	t.Cleanup(ts.Close)
	for i := 0; i < 50; i++ {
		t.Run(fmt.Sprint(i), func(t *testing.T) {
			t.Parallel()
			resp, err := c.R().
				SetBody([]int{1, 2, 3}).
				SetHeader(hdrContentTypeKey, "application/json; charset=utf-8").
				Post("/")

			assertError(t, err)
			assertEqual(t, http.StatusOK, resp.StatusCode())
		})
	}
}

func TestCustomTransportSettings(t *testing.T) {
	ts := createGetServer(t)
	defer ts.Close()

	customTransportSettings := &TransportSettings{
		DialerTimeout:          30 * time.Second,
		DialerKeepAlive:        15 * time.Second,
		IdleConnTimeout:        120 * time.Second,
		TLSHandshakeTimeout:    20 * time.Second,
		ExpectContinueTimeout:  1 * time.Second,
		MaxIdleConns:           50,
		MaxIdleConnsPerHost:    3,
		ResponseHeaderTimeout:  10 * time.Second,
		MaxResponseHeaderBytes: 1 << 10,
		WriteBufferSize:        2 << 10,
		ReadBufferSize:         2 << 10,
	}
	client := NewWithTransportSettings(customTransportSettings)
	client.SetBaseURL(ts.URL)

	resp, err := client.R().Get("/")
	assertNil(t, err)
	assertEqual(t, resp.String(), "TestGet: text response")
}

func TestDefaultDialerTransportSettings(t *testing.T) {
	ts := createGetServer(t)
	defer ts.Close()

	t.Run("transport-default", func(t *testing.T) {
		client := NewWithTransportSettings(nil)
		client.SetBaseURL(ts.URL)

		resp, err := client.R().Get("/")
		assertNil(t, err)
		assertEqual(t, resp.String(), "TestGet: text response")
	})

	t.Run("dialer-transport-default", func(t *testing.T) {
		client := NewWithDialerAndTransportSettings(nil, nil)
		client.SetBaseURL(ts.URL)

		resp, err := client.R().Get("/")
		assertNil(t, err)
		assertEqual(t, resp.String(), "TestGet: text response")
	})
}

func TestNewWithDialer(t *testing.T) {
	ts := createGetServer(t)
	defer ts.Close()

	dialer := &net.Dialer{
		Timeout:   15 * time.Second,
		KeepAlive: 15 * time.Second,
	}
	client := NewWithDialer(dialer)
	client.SetBaseURL(ts.URL)

	resp, err := client.R().Get("/")
	assertNil(t, err)
	assertEqual(t, resp.String(), "TestGet: text response")
}

func TestNewWithLocalAddr(t *testing.T) {
	ts := createGetServer(t)
	defer ts.Close()

	localAddress, _ := net.ResolveTCPAddr("tcp", "127.0.0.1")
	client := NewWithLocalAddr(localAddress)
	client.SetBaseURL(ts.URL)

	resp, err := client.R().Get("/")
	assertNil(t, err)
	assertEqual(t, resp.String(), "TestGet: text response")
}

func TestClientOnResponseError(t *testing.T) {
	tests := []struct {
		name        string
		setup       func(*Client)
		isError     bool
		hasResponse bool
		panics      bool
	}{
		{
			name: "successful_request",
		},
		{
			name: "http_status_error",
			setup: func(client *Client) {
				client.SetAuthToken("BAD")
			},
		},
		{
			name: "before_request_error",
			setup: func(client *Client) {
				client.OnBeforeRequest(func(client *Client, request *Request) error {
					return fmt.Errorf("before request")
				})
			},
			isError: true,
		},
		{
			name: "before_request_error_retry",
			setup: func(client *Client) {
				client.SetRetryCount(3).OnBeforeRequest(func(client *Client, request *Request) error {
					return fmt.Errorf("before request")
				})
			},
			isError: true,
		},
		{
			name: "after_response_error",
			setup: func(client *Client) {
				client.OnAfterResponse(func(client *Client, response *Response) error {
					return fmt.Errorf("after response")
				})
			},
			isError:     true,
			hasResponse: true,
		},
		{
			name: "after_response_error_retry",
			setup: func(client *Client) {
				client.SetRetryCount(3).OnAfterResponse(func(client *Client, response *Response) error {
					return fmt.Errorf("after response")
				})
			},
			isError:     true,
			hasResponse: true,
		},
		{
			name: "panic with error",
			setup: func(client *Client) {
				client.OnBeforeRequest(func(client *Client, request *Request) error {
					panic(fmt.Errorf("before request"))
				})
			},
			isError:     false,
			hasResponse: false,
			panics:      true,
		},
		{
			name: "panic with string",
			setup: func(client *Client) {
				client.OnBeforeRequest(func(client *Client, request *Request) error {
					panic("before request")
				})
			},
			isError:     false,
			hasResponse: false,
			panics:      true,
		},
	}

	for _, test := range tests {
		test := test
		t.Run(test.name, func(t *testing.T) {
			t.Parallel()
			ts := createAuthServer(t)
			defer ts.Close()

			var assertErrorHook = func(r *Request, err error) {
				assertNotNil(t, r)
				v, ok := err.(*ResponseError)
				assertEqual(t, test.hasResponse, ok)
				if ok {
					assertNotNil(t, v.Response)
					assertNotNil(t, v.Err)
				}
			}
			var hook1, hook2, hook3, hook4, hook5, hook6 int
			defer func() {
				if rec := recover(); rec != nil {
					assertEqual(t, true, test.panics)
					assertEqual(t, 0, hook1)
					assertEqual(t, 0, hook3)
					assertEqual(t, 1, hook5)
					assertEqual(t, 1, hook6)
				}
			}()
			c := New().outputLogTo(io.Discard).
				SetTLSClientConfig(&tls.Config{InsecureSkipVerify: true}).
				SetAuthToken("004DDB79-6801-4587-B976-F093E6AC44FF").
				SetRetryCount(0).
				SetRetryMaxWaitTime(time.Microsecond).
				AddRetryCondition(func(response *Response, err error) bool {
					if err != nil {
						return true
					}
					return response.IsError()
				}).
				OnError(func(r *Request, err error) {
					assertErrorHook(r, err)
					hook1++
				}).
				OnError(func(r *Request, err error) {
					assertErrorHook(r, err)
					hook2++
				}).
				OnPanic(func(r *Request, err error) {
					assertErrorHook(r, err)
					hook5++
				}).
				OnPanic(func(r *Request, err error) {
					assertErrorHook(r, err)
					hook6++
				}).
				OnSuccess(func(c *Client, resp *Response) {
					assertNotNil(t, c)
					assertNotNil(t, resp)
					hook3++
				}).
				OnSuccess(func(c *Client, resp *Response) {
					assertNotNil(t, c)
					assertNotNil(t, resp)
					hook4++
				})
			if test.setup != nil {
				test.setup(c)
			}
			_, err := c.R().Get(ts.URL + "/profile")
			if test.isError {
				assertNotNil(t, err)
				assertEqual(t, 1, hook1)
				assertEqual(t, 1, hook2)
				assertEqual(t, 0, hook3)
				assertEqual(t, 0, hook5)
			} else {
				assertError(t, err)
				assertEqual(t, 0, hook1)
				assertEqual(t, 1, hook3)
				assertEqual(t, 1, hook4)
				assertEqual(t, 0, hook5)
			}
		})
	}
}

func TestResponseError(t *testing.T) {
	err := errors.New("error message")
	re := &ResponseError{
		Response: &Response{},
		Err:      err,
	}
	assertNotNil(t, re.Unwrap())
	assertEqual(t, err.Error(), re.Error())
}

func TestHostURLForGH318AndGH407(t *testing.T) {
	ts := createPostServer(t)
	defer ts.Close()

	targetURL, _ := url.Parse(ts.URL)
	t.Log("ts.URL:", ts.URL)
	t.Log("targetURL.Host:", targetURL.Host)
	// Sample output
	// ts.URL: http://127.0.0.1:55967
	// targetURL.Host: 127.0.0.1:55967

	// Unable use the local http test server for this
	// use case testing
	//
	// using `targetURL.Host` value or test case yield to ERROR
	// "parse "127.0.0.1:55967": first path segment in URL cannot contain colon"

	// test the functionality with httpbin.org locally
	// will figure out later

	c := dc()
	// c.SetScheme("http")
	// c.SetHostURL(targetURL.Host + "/")

	// t.Log("with leading `/`")
	// resp, err := c.R().Post("/login")
	// assertNil(t, err)
	// assertNotNil(t, resp)

	// t.Log("\nwithout leading `/`")
	// resp, err = c.R().Post("login")
	// assertNil(t, err)
	// assertNotNil(t, resp)

	t.Log("with leading `/` on request & with trailing `/` on host url")
	c.SetBaseURL(ts.URL + "/")
	resp, err := c.R().
		SetBody(map[string]interface{}{"username": "testuser", "password": "testpass"}).
		Post("/login")
	assertNil(t, err)
	assertNotNil(t, resp)
}

func TestPostRedirectWithBody(t *testing.T) {
	ts := createPostServer(t)
	defer ts.Close()

	targetURL, _ := url.Parse(ts.URL)
	t.Log("ts.URL:", ts.URL)
	t.Log("targetURL.Host:", targetURL.Host)

	c := dc()
	wg := sync.WaitGroup{}
	for i := 0; i < 100; i++ {
		wg.Add(1)
		go func() {
			defer wg.Done()
			resp, err := c.R().
				SetBody([]byte(strconv.Itoa(newRnd().Int()))).
				Post(targetURL.String() + "/redirect-with-body")
			assertError(t, err)
			assertNotNil(t, resp)
		}()
	}
	wg.Wait()
}

func TestUnixSocket(t *testing.T) {
	unixSocketAddr := createUnixSocketEchoServer(t)
	defer os.Remove(unixSocketAddr)

	// Create a Go's http.Transport so we can set it in resty.
	transport := http.Transport{
		Dial: func(_, _ string) (net.Conn, error) {
			return net.Dial("unix", unixSocketAddr)
		},
	}

	// Create a Resty Client
	client := New()

	// Set the previous transport that we created, set the scheme of the communication to the
	// socket and set the unixSocket as the HostURL.
	client.SetTransport(&transport).SetScheme("http").SetBaseURL(unixSocketAddr)

	// No need to write the host's URL on the request, just the path.
	res, err := client.R().Get("http://localhost/")
	assertNil(t, err)
	assertEqual(t, "Hi resty client from a server running on Unix domain socket!", res.String())

	res, err = client.R().Get("http://localhost/hello")
	assertNil(t, err)
	assertEqual(t, "Hello resty client from a server running on endpoint /hello!", res.String())
}

func TestClone(t *testing.T) {
	parent := New()

	// set a non-interface field
	parent.SetBaseURL("http://localhost")

	// set an interface field
	parent.SetBasicAuth("parent", "")

	clone := parent.Clone()
	// update value of non-interface type - change will only happen on clone
	clone.SetBaseURL("https://local.host")
	// update value of interface type - change will also happen on parent
	clone.BasicAuth().Username = "clone"

	// asert non-interface type
	assertEqual(t, "http://localhost", parent.BaseURL())
	assertEqual(t, "https://local.host", clone.BaseURL())

	// assert interface type
<<<<<<< HEAD
	assertEqual(t, "clone", parent.BasicAuth().Username)
	assertEqual(t, "clone", clone.BasicAuth().Username)
=======
	assertEqual(t, "clone", parent.UserInfo.Username)
	assertEqual(t, "clone", clone.UserInfo.Username)
}

func TestResponseBodyLimit(t *testing.T) {
	ts := createTestServer(func(w http.ResponseWriter, r *http.Request) {
		io.CopyN(w, rand.Reader, 100*800)
	})
	defer ts.Close()

	t.Run("Client body limit", func(t *testing.T) {
		c := dc().SetResponseBodyLimit(1024)

		_, err := c.R().Get(ts.URL + "/")
		assertNotNil(t, err)
		assertEqual(t, err, ErrResponseBodyTooLarge)
	})

	t.Run("request body limit", func(t *testing.T) {
		c := dc()

		_, err := c.R().SetResponseBodyLimit(1024).Get(ts.URL + "/")
		assertNotNil(t, err)
		assertEqual(t, err, ErrResponseBodyTooLarge)
	})

	t.Run("body less than limit", func(t *testing.T) {
		c := dc()

		res, err := c.R().SetResponseBodyLimit(800*100 + 10).Get(ts.URL + "/")
		assertNil(t, err)
		assertEqual(t, 800*100, len(res.body))
	})

	t.Run("no body limit", func(t *testing.T) {
		c := dc()

		res, err := c.R().Get(ts.URL + "/")
		assertNil(t, err)
		assertEqual(t, 800*100, len(res.body))
	})

	t.Run("read error", func(t *testing.T) {
		tse := createTestServer(func(w http.ResponseWriter, r *http.Request) {
			w.Header().Set(hdrContentEncodingKey, "gzip")
			var buf [1024]byte
			w.Write(buf[:])
		})
		defer tse.Close()

		c := dc()

		_, err := c.R().SetResponseBodyLimit(10240).Get(tse.URL + "/")
		assertErrorIs(t, err, gzip.ErrHeader)
	})
>>>>>>> 0953f5ac
}<|MERGE_RESOLUTION|>--- conflicted
+++ resolved
@@ -1159,12 +1159,8 @@
 	assertEqual(t, "https://local.host", clone.BaseURL())
 
 	// assert interface type
-<<<<<<< HEAD
 	assertEqual(t, "clone", parent.BasicAuth().Username)
 	assertEqual(t, "clone", clone.BasicAuth().Username)
-=======
-	assertEqual(t, "clone", parent.UserInfo.Username)
-	assertEqual(t, "clone", clone.UserInfo.Username)
 }
 
 func TestResponseBodyLimit(t *testing.T) {
@@ -1218,5 +1214,4 @@
 		_, err := c.R().SetResponseBodyLimit(10240).Get(tse.URL + "/")
 		assertErrorIs(t, err, gzip.ErrHeader)
 	})
->>>>>>> 0953f5ac
 }