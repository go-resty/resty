--- conflicted
+++ resolved
@@ -92,7 +92,6 @@
 	assertEqual(t, "read error", err.Error())
 }
 
-<<<<<<< HEAD
 func TestCloneURLValues(t *testing.T) {
 	v := url.Values{}
 	v.Add("foo", "bar")
@@ -103,7 +102,8 @@
 	nilUrl := cloneURLValues(nil)
 	assertEqual(t, v, c)
 	assertNil(t, nilUrl)
-=======
+}
+
 func TestRestyErrorFuncs(t *testing.T) {
 	ne1 := errors.New("new error 1")
 	nie1 := errors.New("inner error 1")
@@ -117,5 +117,4 @@
 
 	e = wrapErrors(nil, nie1)
 	assertEqual(t, "inner error 1", e.Error())
->>>>>>> 231ca0ec
 }