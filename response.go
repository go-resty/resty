--- conflicted
+++ resolved
@@ -156,11 +156,7 @@
 }
 
 func (r *Response) fmtBodyString(sl int64) string {
-<<<<<<< HEAD
-	if r.body != nil && len(r.body) > 0 {
-=======
 	if len(r.body) > 0 {
->>>>>>> d9bcfaab
 		if int64(len(r.body)) > sl {
 			return fmt.Sprintf("***** RESPONSE TOO LARGE (size - %d) *****", len(r.body))
 		}
